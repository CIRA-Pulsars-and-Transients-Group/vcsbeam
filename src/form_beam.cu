--- conflicted
+++ resolved
@@ -560,10 +560,7 @@
 #ifdef DEBUG
         fprintf(stderr, "vm->npointing=%d  pointing=%d\n", vm->npointing, p);
         fprintf(stderr, "chan_samples=(%d,%d,%d) stat=(%d,%d,%d)\n", chan_samples.x, chan_samples.y, chan_samples.z, stat.x, stat.y, stat.z);
-<<<<<<< HEAD
-=======
         fprintf(stderr, "I think the coarse channel numbers is: %d\n", vm->coarse_chan_idx);
->>>>>>> 0233396b
 #endif
         // Call the beamformer kernel
         vmBeamform_kernel<<<chan_samples, stat, shared_array_size, vm->streams[p]>>>(
