--- conflicted
+++ resolved
@@ -190,11 +190,7 @@
     for (c = 0; c < num_coarse_chans_to_process; c++)
     {
         vm->coarse_chan_idxs_to_process[c] = c + first_coarse_chan_idx;
-<<<<<<< HEAD
-	vm->cal_coarse_chan_idxs_to_process[c] = c;
-=======
         vm->cal_coarse_chan_idxs_to_process[c] = c;
->>>>>>> 0233396b
     }
 
     // Copy across the data directory
