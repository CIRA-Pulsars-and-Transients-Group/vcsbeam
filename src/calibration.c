--- conflicted
+++ resolved
@@ -442,13 +442,8 @@
     //       matches the number of channels being requested for processing
     uint32_t intervalCount, antennaCount, channelCount, polarizationCount;
     uint32_t nant   = vm->cal_metadata->num_ants;
-<<<<<<< HEAD
     uint32_t nchan  = vm->cal_metadata->coarse_chan_width_hz / vm->cal.chan_width_hz;
     uint32_t nChan  = nchan * vm->cal_metadata->num_metafits_coarse_chans;
-=======
-    uint32_t nchan  = vm->cal_metadata->num_corr_fine_chans_per_coarse;
-    uint32_t nChan  = nchan * vm->mpi_size; // = total number of fine channels REQUESTED to process
->>>>>>> d410c549
     uint32_t ninput = vm->cal_metadata->num_rf_inputs;
     uintptr_t nantpol = vm->cal_metadata->num_ant_pols; // = 2 (P, Q)
     uintptr_t vcs_nchan = vm->nfine_chan;
@@ -503,7 +498,6 @@
         fprintf( stdout, "contains a different number (%u) ", channelCount );
         fprintf( stdout, "than the requested (%u) channels.\n", nChan );
         nChan = channelCount;
-<<<<<<< HEAD
         coarse_chan_idx = vm->mpi_rank;
         // nchan = nChan / vm->mpi_size;
         // interp_factor = vcs_nchan / nchan;
@@ -512,17 +506,11 @@
         fprintf( stdout, "Assuming calibration channel %d corresponds to "
                 "vcs channel %d with index %d", vm->mpi_rank, 
                 vm->obs_metadata->metafits_coarse_chans[coarse_chan_idx].rec_chan_number, coarse_chan_idx);
-=======
-        nchan = nChan / vm->mpi_size;
-        interp_factor = vcs_nchan / nchan;
-        fprintf( stdout, "Assuming calibration channels are "
-                "%d kHz\n", vm->cal_metadata->coarse_chan_width_hz / nchan / 1000 );
 #ifdef DEBUG
     fprintf( stderr, "New nChan = %u\n", nChan );
     fprintf( stderr, "New nchan = %u\n", nchan );
     fprintf( stderr, "New interp_factor = %lu\n", interp_factor );
 #endif
->>>>>>> d410c549
     }
     if (coarse_chan_idx >= (int)vm->cal_metadata->num_metafits_coarse_chans)
     {
