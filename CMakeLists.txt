--- conflicted
+++ resolved
@@ -1,9 +1,5 @@
 cmake_minimum_required (VERSION 3.15)
 project(vcsbeam)
-<<<<<<< HEAD
-#cmake_policy(SET CMP0012 NEW)
-#cmake_policy(SET CMP0048 NEW)
-=======
 
 # Define CMake options to choose the GPU flavour
 # TODO: Is there a way to make sure these are required and mutually exclusive?
@@ -42,37 +38,6 @@
 else()
     message(FATAL_ERROR "Either USE_CUDA=1 or USE_HIP=1 must be specified.")
 endif()
->>>>>>> 6f7c3232
-
-# Define CMake options to choose the GPU flavour
-option(USE_CUDA "Compile the code with NVIDIA GPU support." OFF)
-option(USE_HIP "Compile the code with AMD GPU support." OFF)
-
-# Find packages needed
-set(CMAKE_MODULE_PATH ${CMAKE_MODULE_PATH} "${CMAKE_SOURCE_DIR}/cmake/Modules/")
-#find_package(CUDA REQUIRED)
-find_package(MWALIB REQUIRED)
-find_package(MPI REQUIRED)
-find_package(PAL REQUIRED)
-find_package(CFITSIO REQUIRED)
-find_package(PSRFITS_UTILS REQUIRED)
-find_package(HYPERBEAM REQUIRED)
-find_package(VDIFIO REQUIRED)
-find_package(XGPU)
-
-if(USE_CUDA)
-    enable_language(CUDA CXX)
-    set(CMAKE_CUDA_ARCHITECTURES "native") 
-    add_definitions("-D__NVCC__")
-    set(GPU_FFTLIB cufft)
-elseif(USE_HIP)
-    #  only available from CMAKE 3.21. For versions less than 3.21, comment out the
-    # enable_language macro and simply specify the -DCMAKE_CXX_COMPILER=hipcc 
-    # command line option.
-    # enable_language(HIP CXX)
-    set(GPU_FFTLIB hipfft)
-    add_definitions("-D__HIP_PLATFORM_AMD__ -D__HIPCC__")
-endif()
 
 # Set up version number from Git
 execute_process(
@@ -90,7 +55,6 @@
 endif()
 message(NOTICE "Runtime files will be installed in ${RUNTIME_DIR}")
 
-# Collect the source files without GPU kernels
 file(GLOB vcsbeam_c_sources 
     "src/ascii_header.c"
     "src/performance.c"
@@ -101,48 +65,22 @@
     "src/metadata.c"
 )
 
-<<<<<<< HEAD
-file(GLOB vcsbeam_c_sources 
-    "src/ascii_header.c"
-    "src/performance.c"
-    "src/filter.c"
-    "src/jones.c"
-    "src/buffer.c"
-    "src/calibration.c"
-    "src/metadata.c"
-=======
 # Collect the source files _with_ GPU kernels
-file(GLOB vcsbeam_gpu_sources 
-    "src/form_beam.cpp"
-    "src/pfb.cpp"
->>>>>>> 6f7c3232
-)
-
 file(GLOB vcsbeam_gpu_sources 
     "src/form_beam.cpp"
     "src/pfb.cpp"
 )
 
 if(USE_CUDA)
-<<<<<<< HEAD
-    message("Enabled CUDA (NVIDIA GPU) language support")
-    set_source_files_properties(${vcsbeam_c_sources} ${vcsbeam_gpu_sources} PROPERTIES LANGUAGE CUDA)
-    add_compile_options("--expt-relaxed-constexpr")
-endif()
-
-=======
     # This sets the .cpp files, containing the kernels, as the targetted source files
     # for the CUDA compiler (rather than the typical .cu extensions).
     set_source_files_properties(${vcsbeam_gpu_sources} PROPERTIES LANGUAGE CUDA)
 endif()
 
-# Generate the core package library
->>>>>>> 6f7c3232
 add_library(vcsbeam STATIC
     ${vcsbeam_c_sources}
     ${vcsbeam_gpu_sources}
 )
-<<<<<<< HEAD
 
 if (MPI_FOUND AND PAL_FOUND AND PSRFITS_UTILS_FOUND)
     target_sources(vcsbeam PRIVATE "src/beam_psrfits.c")
@@ -159,61 +97,6 @@
 if (HYPERBEAM_FOUND)
     target_sources(vcsbeam PRIVATE "src/primary_beam.c")
 endif ()
-
-
-target_include_directories(vcsbeam PUBLIC
-    ${PSRFITS_UTILS_INCLUDE_DIR}
-    ${VDIFIO_INCLUDE_DIR}
-    ${CFITSIO_INCLUDE_DIR}
-    ${PAL_INCLUDE_DIR}
-    ${CUDA_INCLUDE_DIRS}
-    ${HYPERBEAM_INCLUDE_DIR}
-    ${MWALIB_INCLUDE_DIR}
-    ${MPI_INCLUDE_PATH}
-    ${CMAKE_BINARY_DIR})
-
-target_link_libraries(vcsbeam
-    ${PSRFITS_UTILS_LIBRARY}
-    ${VDIFIO_LIBRARY}
-    ${CFITSIO_LIBRARY}
-    ${PAL_LIBRARY}
-    ${M_LIBRARY}
-    ${HYPERBEAM_LIB}
-    ${MWALIB_LIB}
-    ${MPI_C_LIBRARIES}
-    ${GPU_FFTLIB})
-
-install(TARGETS vcsbeam
-    LIBRARY DESTINATION lib
-    PUBLIC_HEADER DESTINATION include)
-
-
-# Add files/directories to build with
-configure_file(include/vcsbeam.h.in ${CMAKE_BINARY_DIR}/vcsbeam.h)
-
-set_target_properties(vcsbeam
-    PROPERTIES PUBLIC_HEADER "vcsbeam.h"
-)
-=======
-
-# Various gates defining which source files should be available based on
-# which dependencies were found on the system.
-if(MPI_FOUND AND PAL_FOUND AND PSRFITS_UTILS_FOUND)
-    target_sources(vcsbeam PRIVATE "src/beam_psrfits.c")
-endif()
-
-if(PAL_FOUND)
-    target_sources(vcsbeam PRIVATE "src/geometry.c")
-endif()
-
-if(VDIFIO_FOUND)
-    target_sources(vcsbeam PRIVATE "src/beam_vdif.c")
-endif()
->>>>>>> 6f7c3232
-
-if(HYPERBEAM_FOUND)
-    target_sources(vcsbeam PRIVATE "src/primary_beam.c")
-endif()
 
 # Define required components/places to look when compiling parts...
 target_include_directories(vcsbeam PUBLIC
@@ -238,6 +121,10 @@
     ${MPI_C_LIBRARIES}
     ${GPU_FFTLIB})
 
+include_directories("src/")
+
+
+
 # ... And where to install things at the end
 install(TARGETS vcsbeam
     LIBRARY DESTINATION lib
@@ -246,24 +133,10 @@
 # Add files/directories to build with
 configure_file(include/vcsbeam.h.in ${CMAKE_BINARY_DIR}/vcsbeam.h)
 
-<<<<<<< HEAD
-# Add path to hints for package finding
-
-include_directories("src/")
-
-
-
-
-# add_subdirectory(src)
-=======
 set_target_properties(vcsbeam
     PROPERTIES PUBLIC_HEADER "vcsbeam.h"
 )
 
-# Add paths to hints for package finding and source compilation/linking
-include_directories("src/")
-
->>>>>>> 6f7c3232
 add_subdirectory(app)
 add_subdirectory(utils)
 
