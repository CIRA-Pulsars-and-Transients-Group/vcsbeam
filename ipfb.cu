/********************************************************
 *                                                      *
 * Licensed under the Academic Free License version 3.0 *
 *                                                      *
 ********************************************************/

#include <stdlib.h>
#include <stdio.h>
#include <math.h>
#include <cuda_runtime.h>

extern "C" {
#include "mycomplex.h"
#include "ipfb.h"
}

inline void gpuAssert(cudaError_t code, const char *file, int line, bool abort=true)
{
    /* Wrapper function for GPU/CUDA error handling. Every CUDA call goes through
       this function. It will return a message giving your the error string,
       file name and line of the error. Aborts on error. */

    if (code != 0)
    {
        fprintf(stderr, "GPUAssert:: %s - %s (%d)\n", cudaGetErrorString(code), file, line);
        if (abort)
        {
            exit(code);
        }
    }
}

// define a macro for accessing gpuAssert
#define gpuErrchk(ans) {gpuAssert((ans), __FILE__, __LINE__, true);}

<<<<<<< HEAD
__global__ void filter_kernel( float *in_real, float *in_imag,
                               float *ft_real, float *ft_imag,
                               int ntaps, int npol, float *out )
/* This kernel computes the synthesis filter:

              1              K-1
   xhat[n] = --- SUM f[n-mM] SUM X_k[m] e^(2πjkn/K)
              K   m          k=0

   The sum over m is nominally over all integers, but in practice only
   involves a few terms because of the finiteness of the filter, f. To be
   precise, there are precisely ntaps non-zero values.

   X_k[m] represents the complex-valued inputs, in_real and in_imag.
   Every possible value of f[n]*e^(2πjkn/K) is provided in ft_real and
   ft_imag.

   K is the number of channels, and because this is a critically sampled
   PFB, M = K. We will also use P to mean the number of taps in the synthesis
   filter, and N = KP to mean the size of the filter.

   The polarisations are computed completely independently.

   And, of course, xhat[n] is represented by the out array.
 */
{
    // First, set a generic variable for this thread
    int idx = blockDim.x*blockIdx.x + threadIdx.x;

    // The polarisation for this thread is
    int pol = idx % npol;

    // and the time index of the output (i.e. the index for xhat) is
    int n = idx / npol;

    // Other constants we'll need are:
    int K = blockDim.x / npol;  // Total number of channels (should be 128)
    int M = K;
    int P = ntaps;
    int F = P*K;

    // Because we must have 0 <= n-mM < F, the smallest allowed value of m
    // is:
    int m0 = (n - F)/M + 1;

    // out[] must also include both polarisations, so its indices are simply
    int o_real = 2*idx;
    int o_imag = o_real + 1;
=======
__global__ void filter_kernel( float   *in_real, float   *in_imag,
                               float *fils_real, float *fils_imag,
                               int ntaps, int npol, int buffer_offset,
                               float *out )
{
    int s = blockIdx.x;
    //int nsamples = gridDim.x;
    //blockDim.x = nchan * npol 
    //threadIdx.x = npol*ch + pol
 
    // Calculate the number of channels
    int nchan = blockDim.x / npol;
    int idx = nchan * npol * s + threadIdx.x;
 
    //idx = npol*nchan*(nsamples+ntaps)*p +
    //      npol*nchan*s_in +
    //      npol*ch +         pol;

    // Calculate the first "out" index
    int o_real = 2 * idx + buffer_offset / 2;
    int o_imag = o_real + 1 + buffer_offset / 2;

    // Calculate the first "in" index for this thread
    int i0 = ((idx + blockDim.x - npol) / blockDim.x) * blockDim.x +
             (threadIdx.x % npol) + 
             buffer_offset;
    
    // Calculate the "fils" first column index
    //int f0 = nchan - ((idx/npol + nchan - 1) % nchan) - 1;
    int f0 = (idx/npol) % nchan;
>>>>>>> 31240e58

    // Initialise the output sample to zero
    out[o_real] = 0.0;
    out[o_imag] = 0.0;

    // Perform the double sum
    int m, k, f, tw, ft, i;
    for (m = m0; m < m0 + P; m++)
    {
        // With m now known, we can get the index for the filter
        f = n - m*M;

        //printf("n=%d, m=%d, f=%d\n", n, m, f);
        for (k = 0; k < K; k++)
        {
<<<<<<< HEAD
            // The index for the twiddle factor is
            tw = ((k+K/2)*n) % K;
            // (the extra K/2 identifies the middle channel as the DC bin)
=======
            // The "in" index
            i = tap * npol * nchan +
                ch  * npol         +
                i0;
>>>>>>> 31240e58

            // The index into the ft (= filter/twiddle) array is
            ft = F*tw + f;

            // The "in" index (see cu_invert_pfb_ord() for how the in[] arrays
            // were packed)
            // The fine channel time index, m, must be adjusted to ensure that
            // n=0 corresponds to the first full filter's worth of input samples
            i = npol*K*(m+P) + npol*k + pol;

            // Complex multiplication
            out[o_real] += in_real[i] * ft_real[ft] -
                           in_imag[i] * ft_imag[ft];
            out[o_imag] += in_real[i] * ft_imag[ft] +
                           in_imag[i] * ft_real[ft];
        }
    }

    out[o_real] /= K;
    out[o_imag] /= K;

    __syncthreads();
}

extern "C"
void cu_invert_pfb_ord( ComplexDouble ****detected_beam, int file_no,
                        int npointing, int nsamples, int nchan, int npol,
                        int sizeof_buffer,
                        struct gpu_ipfb_arrays *g, float *data_buffer_vdif )
/* "Invert the PFB" by applying a resynthesis filter, using GPU
 * acceleration.
 *
 * This function expects "detected_beam" to be structured as follows:
 *
 *   detected_beam[2*nsamples][nchan][npol]
 *
 * Although detected_samples potentially contains 2 seconds' worth of data,
 * this function only inverts 1 second. The appropriate second is worked out
 * using file_no: if it is even, the first half of detected_beam is used,
 * if odd, the second half.
 *
 * The output of the inversion is packed back into data_buffer_vdif, a 1D
 * array whose ordering is as follows:
 *
 *   time, pol, complexity
 *
 * This ordering is suited for immediate output to the VDIF format.
 *
 * It is assumed that the inverse filter coefficients have already been loaded
 * to the GPU.
 */
{
    // Setup input values:
    // The starting sample index is "ntaps" places from the end of the second
    // half of detected_beam if the file number is even, and "ntaps" places
    // from the end of the first half of detected_beam if the file number is
    // odd.
    
    int start_s = (file_no % 2 == 0 ? 2*nsamples - g->ntaps : nsamples - g->ntaps);

    int p, s_in, s, ch, pol, i;
    for (p = 0; p < npointing; p++)
    for (s_in = 0; s_in < nsamples + g->ntaps; s_in++)
    {
        s = (start_s + s_in) % (2*nsamples);
        for (ch = 0; ch < nchan; ch++)
        {
            for (pol = 0; pol < npol; pol++)
            {
                // Calculate the index for in_real and in_imag;
                i = p    * npol * nchan * (nsamples + g->ntaps) +
                    s_in * npol * nchan +
                    ch   * npol +
                    pol;
                // Copy the data across - taking care of the file_no = 0 case
                // The s_in%(npol*nchan*nsamples) does this for each pointing
                if (file_no == 0 && (s_in%(npol*nchan*nsamples)) < g->ntaps)
                {
                    g->in_real[i] = 0.0;
                    g->in_imag[i] = 0.0;
                }
                else
                {
<<<<<<< HEAD
                    g->in_real[i] = CReald( detected_beam[s][ch][pol] );
                    g->in_imag[i] = CImagd( detected_beam[s][ch][pol] );
//                    if (/*pol == 1 && */(g->in_real[i] != 0 || g->in_imag[i] != 0))
//                        printf("beam[s_in=%d][ch=%d][pol=%d]=(%f,%f)\n", s_in, ch, pol, g->in_real[i], g->in_imag[i]);
=======
                    g->in_real[i] = CReald( detected_beam[p][s][ch][pol] );
                    g->in_imag[i] = CImagd( detected_beam[p][s][ch][pol] );
>>>>>>> 31240e58
                }
            }
        }
    }
    
    // Copy the data to the device
    gpuErrchk(cudaMemcpy( g->d_in_real, g->in_real, g->in_size, cudaMemcpyHostToDevice ));
    gpuErrchk(cudaMemcpy( g->d_in_imag, g->in_imag, g->in_size, cudaMemcpyHostToDevice ));
    
    // Call the kernel
<<<<<<< HEAD
    filter_kernel<<<nsamples, nchan*npol>>>( g->d_in_real, g->d_in_imag,
                                             g->d_ft_real, g->d_ft_imag,
                                             g->ntaps, npol, g->d_out );
=======
    for (p = 0; p < npointing; p++)
        filter_kernel<<<nsamples, nchan*npol>>>( g->d_in_real,   g->d_in_imag,
                                                 g->d_fils_real, g->d_fils_imag,
                                                 g->ntaps, npol, p * sizeof_buffer,
                                                 g->d_out );
        gpuErrchk( cudaPeekAtLastError() );
>>>>>>> 31240e58
    cudaDeviceSynchronize();

    // Copy the result back into host memory
    gpuErrchk(cudaMemcpy( data_buffer_vdif, g->d_out, g->out_size, cudaMemcpyDeviceToHost ));
}


void cu_load_filter( double *coeffs, ComplexDouble *twiddles, struct gpu_ipfb_arrays *g,
        int nchan )
/* This function loads the inverse filter coefficients and the twiddle factors
   into GPU memory. If they were loaded separately (as floats), then the
   multiplication of the filter coefficients and the twiddle factors will be
   less precise than if a single array containing every combination of floats
   and twiddle factors is calculated in doubles, and then demoted to floats.
   Hence, this pre-calculation is done in this function before cudaMemcpy is
   called.

   The result is 2x 1D arrays loaded onto the GPU (one for real, one for imag)
   where the ith element is equal to

   result[i] = f[n] * exp(2πjk/K),
   n = i % N  (N is the filter size, "fil_size")
   k = i / N
   and K is the number of channels (nchan).

   This function assumes that the size of resulting array has already been
   calculated (in bytes) and set in
     g->ft_size
   and that the number of elements in twiddles is
     nchan
*/
{
    int ch, f, i;
    int fil_size = g->ft_size / nchan / sizeof(float);

    // Setup filter values:
    ComplexDouble ft; // pre-calculated filter coeffs times twiddle factor
    ComplexDouble cf; // temp variable for complex version of filter coeffs
    for (f = 0; f < fil_size; f++)
    {
        cf = CMaked( coeffs[f], 0.0 );
        for (ch = 0; ch < nchan; ch++)
        {
            i = fil_size*ch + f;
            ft = CMuld( twiddles[ch], cf );
            g->ft_real[i] = CReald( ft );
            g->ft_imag[i] = CImagd( ft );
        }
    }

    gpuErrchk(cudaMemcpy( g->d_ft_real, g->ft_real, g->ft_size, cudaMemcpyHostToDevice ));
    gpuErrchk(cudaMemcpy( g->d_ft_imag, g->ft_imag, g->ft_size, cudaMemcpyHostToDevice ));
}


void malloc_ipfb( struct gpu_ipfb_arrays *g, int ntaps, int nsamples,
        int nchan, int npol, int fil_size, int npointing )
{
    // Flatten the input array (detected_array) for GPU.
    // We only need one second's worth, plus 12 time samples tacked onto the
    // beginning (from the previous second)

    g->ntaps     = ntaps;
<<<<<<< HEAD
    g->in_size   = ((nsamples + ntaps) * nchan * npol) * sizeof(float);
    g->ft_size   = fil_size * nchan * sizeof(float);
    g->out_size  = nsamples * nchan * npol * 2 * sizeof(float);
=======
    g->in_size   = npointing * ((nsamples + ntaps) * nchan * npol) * sizeof(float);
    // fils_size = nchan * nchan * ntaps = 128 * 128 * 12
    g->fils_size = nchan * fil_size * sizeof(float);
    g->out_size  = npointing * nsamples * nchan * npol * 2 * sizeof(float);
>>>>>>> 31240e58

    // Allocate memory on the device
    gpuErrchk(cudaMalloc( (void **)&g->d_in_real, g->in_size ));
    gpuErrchk(cudaMalloc( (void **)&g->d_in_imag, g->in_size ));
    gpuErrchk(cudaMalloc( (void **)&g->d_ft_real, g->ft_size ));
    gpuErrchk(cudaMalloc( (void **)&g->d_ft_imag, g->ft_size ));

    gpuErrchk(cudaMalloc( (void **)&g->d_out, g->out_size ));

    // Allocate memory for host copies of the same
    g->in_real = (float *)malloc( g->in_size );
    g->in_imag = (float *)malloc( g->in_size );
    g->ft_real = (float *)malloc( g->ft_size );
    g->ft_imag = (float *)malloc( g->ft_size );

}


void free_ipfb( struct gpu_ipfb_arrays *g )
{
    // Free memory on host and device
    free( g->in_real );
    free( g->in_imag );
    free( g->ft_real );
    free( g->ft_imag );
    cudaFree( g->d_in_real );
    cudaFree( g->d_in_imag );
    cudaFree( g->d_ft_real );
    cudaFree( g->d_ft_imag );
    cudaFree( g->d_out );
}<|MERGE_RESOLUTION|>--- conflicted
+++ resolved
@@ -33,7 +33,6 @@
 // define a macro for accessing gpuAssert
 #define gpuErrchk(ans) {gpuAssert((ans), __FILE__, __LINE__, true);}
 
-<<<<<<< HEAD
 __global__ void filter_kernel( float *in_real, float *in_imag,
                                float *ft_real, float *ft_imag,
                                int ntaps, int npol, float *out )
@@ -82,38 +81,6 @@
     // out[] must also include both polarisations, so its indices are simply
     int o_real = 2*idx;
     int o_imag = o_real + 1;
-=======
-__global__ void filter_kernel( float   *in_real, float   *in_imag,
-                               float *fils_real, float *fils_imag,
-                               int ntaps, int npol, int buffer_offset,
-                               float *out )
-{
-    int s = blockIdx.x;
-    //int nsamples = gridDim.x;
-    //blockDim.x = nchan * npol 
-    //threadIdx.x = npol*ch + pol
- 
-    // Calculate the number of channels
-    int nchan = blockDim.x / npol;
-    int idx = nchan * npol * s + threadIdx.x;
- 
-    //idx = npol*nchan*(nsamples+ntaps)*p +
-    //      npol*nchan*s_in +
-    //      npol*ch +         pol;
-
-    // Calculate the first "out" index
-    int o_real = 2 * idx + buffer_offset / 2;
-    int o_imag = o_real + 1 + buffer_offset / 2;
-
-    // Calculate the first "in" index for this thread
-    int i0 = ((idx + blockDim.x - npol) / blockDim.x) * blockDim.x +
-             (threadIdx.x % npol) + 
-             buffer_offset;
-    
-    // Calculate the "fils" first column index
-    //int f0 = nchan - ((idx/npol + nchan - 1) % nchan) - 1;
-    int f0 = (idx/npol) % nchan;
->>>>>>> 31240e58
 
     // Initialise the output sample to zero
     out[o_real] = 0.0;
@@ -129,16 +96,9 @@
         //printf("n=%d, m=%d, f=%d\n", n, m, f);
         for (k = 0; k < K; k++)
         {
-<<<<<<< HEAD
             // The index for the twiddle factor is
             tw = ((k+K/2)*n) % K;
             // (the extra K/2 identifies the middle channel as the DC bin)
-=======
-            // The "in" index
-            i = tap * npol * nchan +
-                ch  * npol         +
-                i0;
->>>>>>> 31240e58
 
             // The index into the ft (= filter/twiddle) array is
             ft = F*tw + f;
@@ -222,15 +182,8 @@
                 }
                 else
                 {
-<<<<<<< HEAD
-                    g->in_real[i] = CReald( detected_beam[s][ch][pol] );
-                    g->in_imag[i] = CImagd( detected_beam[s][ch][pol] );
-//                    if (/*pol == 1 && */(g->in_real[i] != 0 || g->in_imag[i] != 0))
-//                        printf("beam[s_in=%d][ch=%d][pol=%d]=(%f,%f)\n", s_in, ch, pol, g->in_real[i], g->in_imag[i]);
-=======
                     g->in_real[i] = CReald( detected_beam[p][s][ch][pol] );
                     g->in_imag[i] = CImagd( detected_beam[p][s][ch][pol] );
->>>>>>> 31240e58
                 }
             }
         }
@@ -241,18 +194,15 @@
     gpuErrchk(cudaMemcpy( g->d_in_imag, g->in_imag, g->in_size, cudaMemcpyHostToDevice ));
     
     // Call the kernel
-<<<<<<< HEAD
+    if (npointing > 1)
+    {
+        fprintf( stderr, "error: PFB inversion currently only supports a single pointing\n" );
+        exit(EXIT_FAILURE);
+    }
     filter_kernel<<<nsamples, nchan*npol>>>( g->d_in_real, g->d_in_imag,
                                              g->d_ft_real, g->d_ft_imag,
                                              g->ntaps, npol, g->d_out );
-=======
-    for (p = 0; p < npointing; p++)
-        filter_kernel<<<nsamples, nchan*npol>>>( g->d_in_real,   g->d_in_imag,
-                                                 g->d_fils_real, g->d_fils_imag,
-                                                 g->ntaps, npol, p * sizeof_buffer,
-                                                 g->d_out );
-        gpuErrchk( cudaPeekAtLastError() );
->>>>>>> 31240e58
+    gpuErrchk( cudaPeekAtLastError() );
     cudaDeviceSynchronize();
 
     // Copy the result back into host memory
@@ -316,16 +266,9 @@
     // beginning (from the previous second)
 
     g->ntaps     = ntaps;
-<<<<<<< HEAD
-    g->in_size   = ((nsamples + ntaps) * nchan * npol) * sizeof(float);
+    g->in_size   = npointing * ((nsamples + ntaps) * nchan * npol) * sizeof(float);
     g->ft_size   = fil_size * nchan * sizeof(float);
-    g->out_size  = nsamples * nchan * npol * 2 * sizeof(float);
-=======
-    g->in_size   = npointing * ((nsamples + ntaps) * nchan * npol) * sizeof(float);
-    // fils_size = nchan * nchan * ntaps = 128 * 128 * 12
-    g->fils_size = nchan * fil_size * sizeof(float);
     g->out_size  = npointing * nsamples * nchan * npol * 2 * sizeof(float);
->>>>>>> 31240e58
 
     // Allocate memory on the device
     gpuErrchk(cudaMalloc( (void **)&g->d_in_real, g->in_size ));
