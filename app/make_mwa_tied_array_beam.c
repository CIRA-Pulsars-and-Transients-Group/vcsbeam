--- conflicted
+++ resolved
@@ -294,16 +294,8 @@
             logger_start_stopwatch( vm->log, "ipfb", true );
 
             vmPullE( vm );
-<<<<<<< HEAD
-            prepare_detected_beam( detected_beam, vm );
-#ifdef HAVE_VDIF
-// The need for this HAVE_VDIF counts as a bug. The inverse PFB should work
-// without knowing anything about the VDIF output. However, cu_invert_pfb()
-// currently uses the sizeof_buffer from the vdif struct.
-=======
 
             prepare_detected_beam( detected_beam, mpfs, vm );
->>>>>>> b9ca9ea4
             cu_invert_pfb( detected_beam, timestep_idx, vm->npointing,
                     nsamples, nchans, npols, vm->vf->sizeof_buffer,
                     &gi, data_buffer_vdif );
