/********************************************************
 *                                                      *
 * Licensed under the Academic Free License version 3.0 *
 *                                                      *
 ********************************************************/

// Standard library
#include <stdlib.h>
#include <stdio.h>
#include <getopt.h>
#include <string.h>
#include <assert.h>
#include <unistd.h>

// Non-standard dependencies
#include <mwalib.h>
#include <mpi.h>

// Local includes
#include "vcsbeam.h"
#include "gpu_macros.h"

#define MAX_COMMAND_LENGTH 1024

struct make_tied_array_beam_opts {
    char              *begin_str;        // Absolute or relative GPS time -- when to start beamforming
    unsigned long int  nseconds;         // How many seconds to process
    char              *pointings_file;   // Name of file containing pointings (e.g. "hh:mm:ss dd:mm:ss")
    char              *datadir;          // The path to where the recombined data live
    char              *metafits;         // filename of the metafits file
    char              *coarse_chan_str;  // Absolute or relative coarse channel number

    // Variables for MWA/VCS configuration
    char              *custom_flags;     // Use custom list for flagging antennas

    // Output options
    bool               out_fine;         // Output fine channelised data (PSRFITS)
    bool               out_coarse;       // Output coarse channelised data (VDIF)
    int                out_nstokes;      // Number of stokes parameters in PSRFITS output
    int                ds_factor;        // Downsample factor of PSRFITS output

    // Calibration options
    char              *cal_metafits;     // Filename of the metafits file
    char              *caldir;           // Location of calibration data
    int                cal_type;         // Either RTS or OFFRINGA
    char              *ref_ant;          // Reference antenna for calibration phases
    double             phase_offset;     // Rotate the phase of Y by m*freq + c, where
    double             phase_slope;      //   m = phase_slope (rad/Hz)
                                         //   c = phase_offset (rad)
    bool               custom_pq_correction; // Set to true if phase_offset and phase_slope are to be applied
    bool               keep_cross_terms; // Include PQ and QP of calibration Jones matrices
    bool               use_bandpass;     // Use the Bandpass solutions
    bool               picket_fence;     // Assuming input data is picket fenced. Will process calibration data
                                         // accordingly

    // Other options
    char              *analysis_filter;  // Which analysis filter to use
    char              *synth_filter;     // Which synthesis filter to use
    bool               smart;            // Use legacy settings for PFB
    int                max_sec_per_file; // Number of seconds per fits files
    int                nchunks;          // Split each second into this many processing chunks
};

/***********************
 * FUNCTION PROTOTYPES *
 ***********************/

void usage();
void make_tied_array_beam_parse_cmdline( int argc, char **argv, struct make_tied_array_beam_opts *opts );

void write_step( vcsbeam_context *vm, mpi_psrfits *mpfs,
        struct vdifinfo *vf, vdif_header *vhdr, float *data_buffer_vdif );

/********
 * MAIN *
 ********/

int main(int argc, char **argv)
{
    // Parse command line arguments
    struct make_tied_array_beam_opts opts;
    make_tied_array_beam_parse_cmdline( argc, argv, &opts );

    int i; // Generic counter

    // Create an mwalib metafits context and associated metadata
    bool use_mpi = true;
    vcsbeam_context *vm = vmInit( use_mpi );

    vmPrintTitle( vm, "Beamformer" );

    vmLoadObsMetafits( vm, opts.metafits );
    vmLoadCalMetafits( vm, opts.cal_metafits );

    vmBindObsData( vm,
        opts.coarse_chan_str, 1, vm->mpi_rank,
        opts.begin_str, opts.nseconds, 0,
        opts.datadir );

    // If explicit output flags are given, set the output channelisation
    // accordingly
    if (opts.out_fine || opts.out_coarse)
    {
        vmSetOutputChannelisation( vm, opts.out_fine, opts.out_coarse );
    }

    // Set up case for stokes output and number of chunks per second of data
    vm->out_nstokes = opts.out_nstokes;
    vm->chunks_per_second = opts.nchunks;
    // Adding one for downsampling rate
    vm->ds_factor = opts.ds_factor;

    // If we need to, set up the forward PFB
    if (vm->do_forward_pfb)
    {
        // Load the filter
        int K = 128; // The number of desired output channels
        vmLoadFilter( vm, opts.analysis_filter, ANALYSIS_FILTER, K );

        // Create and init the PFB struct
        int M = K; // The filter stride (M = K <=> "critically sampled PFB")
        vmInitForwardPFB( vm, M, (opts.smart ? PFB_SMART : PFB_FULL_PRECISION) );
    }

    // Now fine sample rate should be nsamples per second
    if (vm->fine_sample_rate % vm->ds_factor != 0)
    {
        sprintf( vm->log_message, "Invalid downsampling factor %u for "
                "fine sample rate of %u! Setting downsampling rate to 1",
                vm->ds_factor, vm->fine_sample_rate);
        logger_timed_message( vm->log, vm->log_message );
        vm->ds_factor = 1;
    }

    vm->cal.metafits      = strdup( opts.cal_metafits );
    vm->cal.ref_ant       = opts.ref_ant ? strdup( opts.ref_ant ) : NULL;
    vm->cal.phase_offset  = opts.phase_offset;
    vm->cal.phase_slope   = opts.phase_slope;
    vm->cal.custom_pq_correction = opts.custom_pq_correction;
    vm->cal.keep_cross_terms     = opts.keep_cross_terms;

    char mwalib_version[32];
    get_mwalib_version( mwalib_version );

    sprintf( vm->log_message, "Creating metafits and voltage contexts via MWALIB (v%s)",
            mwalib_version );
    logger_timed_message( vm->log, vm->log_message );

    // Parse input pointings
    vmParsePointingFile( vm, opts.pointings_file );

    // Get pointing geometry information
    beam_geom beam_geom_vals[vm->npointing];

    // Calculate the actual start time of the dataset to be processed
    unsigned int p;
    double mjd, mjd_start, sec_offset;
    sec_offset = vm->gps_seconds_to_process[0] - (vm->obs_metadata->sched_start_gps_time_ms / 1000.0);
    mjd_start = vm->obs_metadata->sched_start_mjd;
    mjd = mjd_start + (sec_offset / 86400.0);
    
    for (p = 0; p < vm->npointing; p++)
        calc_beam_geom( vm->ras_hours[p], vm->decs_degs[p], mjd, &beam_geom_vals[p] );

    // Some shorthand variables (only needed for things relating to the inverse PFB)
    uintptr_t nchans         = vm->nfine_chan;
    uintptr_t npols          = vm->obs_metadata->num_ant_pols;
    unsigned int nsamples    = vm->fine_sample_rate;

    gpuDoubleComplex  *data_buffer_fine;

    if (vm->do_inverse_pfb)
    {
        // Load the (synthesis) PFB filter:
        // Adjust by the scaling that was introduced by the forward PFB,
        // along with any other scaling that I, Lord and Master of the inverse
        // PFB, feel is appropriate.
        vmLoadFilter( vm, opts.synth_filter, SYNTHESIS_FILTER, nchans );
        vmScaleFilterCoeffs( vm, SYNTHESIS_FILTER, 15.0/7.2 ); // (1/7.2) = 16384/117964.8

        // Allocate memory for voltage buffer that will be used to perform the IPFB
        // The buffer is 2 seconds long to allow the synthesis filter to operate over
        // the transition between seconds
        data_buffer_fine = create_data_buffer_fine( vm->npointing, 2*nsamples, nchans, npols );
    }

    /*********************
     * Memory Allocation *
     *********************/

    /* Allocate host and device memory for the use of the cu_form_beam function */
    // Declaring pointers to the structs so the memory can be alternated
    vmSetMaxGPUMem( vm, opts.nchunks );

    vmMallocVDevice( vm );
    vmMallocJVDevice( vm );
    vmMallocEHost( vm );
    vmMallocEDevice( vm );
    vmMallocSHost( vm );
    vmMallocSDevice( vm );
    vmMallocJHost( vm );
    vmMallocJDevice( vm );
    vmMallocDHost( vm );
    vmMallocDDevice( vm );
    vmMallocPQIdxsHost( vm );
    vmMallocPQIdxsDevice( vm );

    // Create a lists of rf_input indexes ordered by antenna number (needed for gpu kernels)
    // and upload them to the gpu
    vmSetPolIdxLists( vm );
    vmPushPolIdxLists( vm );

    // Create output buffer arrays

    struct gpu_ipfb_arrays gi;
    float *data_buffer_vdif   = NULL;
    if (vm->do_inverse_pfb)
    {
        data_buffer_vdif  = create_pinned_data_buffer( nsamples * nchans * npols * vm->npointing * 2 * sizeof(float) );
        malloc_ipfb( &gi, vm->synth_filter, nsamples, npols, vm->npointing );
        cu_load_ipfb_filter( vm->synth_filter, &gi );
    }

    // Create structures for holding header information
    mpi_psrfits mpfs[vm->npointing];
    if (vm->output_fine_channels)
    {
        for (p = 0; p < vm->npointing; p++)
        {
            vmInitMPIPsrfits( vm, &(mpfs[p]), opts.max_sec_per_file, vm->out_nstokes, vm->ds_factor,
                    &(beam_geom_vals[p]), NULL, true );
        }
    }

    /****************************
     * GET CALIBRATION SOLUTION *
     ****************************/

    vmBindCalibrationData( vm, 1, opts.caldir, opts.cal_type, opts.use_bandpass, opts.picket_fence, opts.custom_flags );
    vmReadCalibration( vm );

    // Apply any calibration corrections
    parse_calibration_correction_file( vm->obs_metadata->obs_id, &vm->cal );
    vmApplyCalibrationCorrections( vm );

    // ------------------
    // Prepare primary beam and geometric delay arrays
    // ------------------
    vmCreatePrimaryBeam( vm );
    vmCreateGeometricDelays( vm );
    vmCreateStatistics( vm, mpfs );

    // ------------------

    // Populate the relevant header structs
    vmPopulateVDIFHeader( vm, beam_geom_vals, mjd_start, sec_offset );

    // Begin the main loop: go through data one second at a time

    logger_message( vm->log, "\n*****BEGIN BEAMFORMING*****" );

    uintptr_t ntimesteps = vm->num_gps_seconds_to_process;
    uintptr_t timestep_idx;
    vm_error err;

    for (timestep_idx = 0; timestep_idx < ntimesteps; timestep_idx++)
    {
        // Read in data from next file
        err = vmReadNextSecond( vm );
        vmCheckError( err );

        // Calculate J (inverse) and Phi (geometric delays)
        vmCalcJonesAndDelays( vm, vm->ras_hours, vm->decs_degs, beam_geom_vals );

        // Move the needed (just calculated) quantities to the GPU
        vmPushPhi( vm );
        vmPushJ( vm );

        // The writing (of the previous second) is put here in order to
        // allow the possibility that it can overlap with the reading step.
        // Because of this, another "write" has to happen after this loop
        // has terminated
        if (timestep_idx > 0) // i.e. don't do this the first time around
        {
            write_step( vm, mpfs, vm->vf, &vm->vhdr, data_buffer_vdif );
        }

        // Do the forward PFB (if needed), and form the beams
        vmBeamformSecond( vm );

        // Invert the PFB, if requested
        if (vm->do_inverse_pfb)
        {
            logger_start_stopwatch( vm->log, "ipfb", true );

            vmPullE( vm );

            // Load the voltage data into the buffer
            prepare_data_buffer_fine( data_buffer_fine, vm, timestep_idx );

            // Run the iPFB kernel
            cu_invert_pfb( data_buffer_fine, timestep_idx, vm->npointing,
                    nsamples, nchans, npols, &gi, data_buffer_vdif );

            logger_stop_stopwatch( vm->log, "ipfb" );
        }

        // Splice channels together
        if (vm->output_fine_channels) // Only PSRFITS output can be combined into a single file
        {
 	    vmPullS( vm );
            vmSendSToFits( vm, mpfs );

            logger_start_stopwatch( vm->log, "splice", true );

            for (p = 0; p < vm->npointing; p++)
            {
                gather_splice_psrfits( &(mpfs[p]) );
            }

            logger_stop_stopwatch( vm->log, "splice" );
        }
    }

    // Write out the last second's worth of data
    write_step( vm, mpfs, vm->vf, &vm->vhdr, data_buffer_vdif );

    logger_message( vm->log, "\n*****END BEAMFORMING*****\n" );

    // Clean up channel-dependent memory
    for (p = 0; p < vm->npointing; p++)
    {
        if (vm->output_fine_channels)
        {
            free_mpi_psrfits( &(mpfs[p]) );
        }

        if (vm->output_coarse_channels)
        {
            free( vm->vf[p].b_scales  );
            free( vm->vf[p].b_offsets );
        }
    }

    // Report performace statistics
    vmReportPerformanceStats( vm );

    // Free up memory
    logger_timed_message( vm->log, "Starting clean-up" );

    if (vm->do_inverse_pfb)
    {
        free( data_buffer_fine );
    }

    if (vm->do_inverse_pfb)
    {
        gpuHostFree( data_buffer_vdif  );
    }

    vmDestroyStatistics( vm );

    free( opts.pointings_file  );
    free( opts.datadir         );
    free( opts.begin_str       );
    free( opts.coarse_chan_str );
    free( opts.custom_flags    );
    free( opts.metafits        );
    free( opts.synth_filter    );

    vmFreeVDevice( vm );
    vmFreeJVDevice( vm );
    vmFreeEHost( vm );
    vmFreeEDevice( vm );
    vmFreeSHost( vm );
    vmFreeSDevice( vm );
    vmFreeJDevice( vm );
    vmFreeJHost( vm );
    vmFreeDHost( vm );
    vmFreeDDevice( vm );
    vmFreePQIdxsDevice( vm );
    vmFreePQIdxsHost( vm );

    if (vm->do_inverse_pfb)
    {
        free_ipfb( &gi );
    }

    // Clean up memory associated with the Jones matrices
    free_primary_beam( &vm->pb );
    free_geometric_delays( &vm->gdelays );

    // Free the CUDA streams
    vmDestroyCudaStreams( vm );

    // Destroy the whole context
    destroy_vcsbeam_context( vm );

    return EXIT_SUCCESS;
}


void usage()
{
    printf( "\nusage: make_mwa_tied_array_beam [OPTIONS]\n");

    printf( "\nREQUIRED OPTIONS\n\n"
            "\t-c, --cal-metafits=FILE    FILE is the metafits file pertaining to the calibration solution\n"
            "\t-C, --cal-location=PATH    PATH is the directory (RTS) or the file (OFFRINGA) containing the calibration solution\n"
            "\t-m, --metafits=FILE        FILE is the metafits file for the target observation\n"
            "\t-P, --pointings=FILE       FILE containing RA and Decs of multiple pointings\n"
            "\t                           in the format hh:mm:ss.s dd:mm:ss.s ...\n"
          );

    printf( "\nCHANNELISATION OPTIONS\n\n"
            "\t-A, --analysis_filter=FILTER  Apply the named filter during fine channelisation (for MWAX only).\n"
            "\t                           [default: FINEPFB]\n"
            "\t-s, --smart                Use legacy settings for fine channelisation [default: off]\n"
            "\t-S, --synth_filter=FILTER  Apply the named filter during high-time resolution synthesis.\n"
            "\t                           FILTER can be MIRROR or LSQ12.\n"
            "\t                           [default: LSQ12]\n"
          );

    printf( "\nINPUT OPTIONS\n\n"
            "\t-b, --begin=GPSTIME        Begin time of observation, in GPS seconds\n"
            "\t                           If GPSTIME starts with a '+' or a '-', then the time\n"
            "\t                           is taken relative to the start or end of the observation\n"
            "\t                           respectively. [default: \"+0\"]\n"
            "\t-d, --data-location=PATH   PATH is the directory containing the recombined data\n"
            "\t                           [default: current directory]\n"
            "\t-f, --coarse-chan=CHAN     Coarse channel number\n"
            "\t                           If CHAN starts with a '+' or a '-', then the channel is taken\n"
            "\t                           relative to the first or last channel in the observation\n"
            "\t                           respectively. Otherwise, it is treated as a receiver channel number\n"
            "\t                           (0-255) [default: \"+0\"]\n"
            "\t-T, --nseconds=VAL         Process VAL seconds of data [default: as many as possible]\n"
          );

    printf( "\nOUTPUT OPTIONS\n\n"
            "\t-p, --out-fine             Output fine-channelised, full-Stokes data (PSRFITS)\n"
            "\t                           (if neither -p nor -v are used, default behaviour is to match channelisation of input)\n"
            "\t-N, --out-nstokes          Number of stokes parameters to output. Either 1 (stokes I only) or 4 (stokes IQUV)\n"
            "\t-D, --ds-factor            Downsampling factor of the output PSRFITS file. Must be a value that the fine sampling \n"
            "\t                           rate is divisble by. [default: 1]\n"
            "\t-t, --max_t                Maximum number of seconds per output FITS file. [default: 200]\n"
            "\t-v, --out-coarse           Output coarse-channelised, 2-pol (XY) data (VDIF)\n"
            "\t                           (if neither -p nor -v are used, default behaviour is to match channelisation of input)\n"
          );

    printf( "\nCALIBRATION OPTIONS\n\n"
            "\t-B, --bandpass             Use the Bandpass (fine channel) as well as the DIJones (coarse channel) solutions\n"
            "\t                           (only relevant for RTS) [default: off]\n"
            "\t-F, --flagged-tiles=FILE   FILE is a text file including the TileNames of extra tiles to be flagged.\n"
            "\t                           By default, tiles flagged in both the calibration and the observation metafits file\n"
            "\t                           are flagged in the beamformer. The utility 'rts_flag_ant_to_tilenames.py' can be used\n"
            "\t                           to convert the antenna numbers listed in the RTS 'flagged_tiles.txt' file into human-\n"
            "\t                           readable tile names.\n"
            "\t-k, --picket-fence         Input data is picket fenced data. Will assume the calibration solution contains the\n"
            "\t                           same set of channels as the input data."
            "\t-O, --offringa             The calibration solution is in the Offringa format instead of\n"
            "\t                           the default RTS format. In this case, the argument to -C should\n" 
            "\t                           be the full path to the binary solution file.\n"
            "\t-R, --ref-ant=TILENAME     Override the reference tile given in pq_phase_correction.txt for rotating the phases\n"
            "\t                           of the PP and QQ elements of the calibration solution. To turn off phase rotation\n"
            "\t                           altogether, set TILENAME=NONE.\n"
            "\t-U, --PQ-phase=PH,OFFS     Override the phase correction given in pq_phase_correction.txt. PH is given in rad/Hz\n"
            "\t                           and OFFS given in rad, such that, the QQ element of the calibration Jones matrix\n"
            "\t                           for frequency F (in Hz) is multiplied by\n"
            "\t                                exp(PH*F + OFFS)\n"
            "\t                           Setting PH = OFFS = 0 is equivalent to not performing any phase correction\n"
            "\t-X, --cross-terms          Retain the PQ and QP terms of the calibration solution [default: off]\n"
          );

    printf( "\nMEMORY OPTIONS\n\n"
            "\t-n, --nchunks=VAL          Split each second's worth of data into VAL processing chunks\n"
            "\t                           [default: 1]\n"
          );

    printf( "\nOTHER OPTIONS\n\n"
            "\t-h, --help                 Print this help and exit\n"
            "\t-V, --version              Print version number and exit\n\n"
          );
}



void make_tied_array_beam_parse_cmdline(
        int argc, char **argv, struct make_tied_array_beam_opts *opts )
{
    // Set defaults
    opts->begin_str            = NULL;  // Absolute or relative GPS time -- when to start beamforming
    opts->nseconds             = -1;    // How many seconds to process (-1 = as many as possible)
    opts->pointings_file       = NULL;  // File containing list of pointings "hh:mm:ss dd:mm:ss ..."
    opts->datadir              = NULL;  // The path to where the recombined data live
    opts->metafits             = NULL;  // filename of the metafits file for the target observation
    opts->coarse_chan_str      = NULL;  // Absolute or relative coarse channel
    opts->out_fine             = false; // Output fine channelised data (PSRFITS)
    opts->out_coarse           = false; // Output coarse channelised data (VDIF)
    opts->out_nstokes          = 4;     // Output stokes IQUV by default
    opts->ds_factor            = 1;     // No downsampling by default
    opts->analysis_filter      = NULL;
    opts->synth_filter         = NULL;
    opts->max_sec_per_file     = 200;   // Number of seconds per fits files
    opts->custom_flags         = NULL;
    opts->nchunks              = 1;
    opts->smart                = false;

    opts->cal_metafits         = NULL;  // filename of the metafits file for the calibration observation
    opts->caldir               = NULL;  // The path to where the calibration solutions live
    opts->cal_type             = CAL_RTS;
    opts->picket_fence         = false;
    opts->ref_ant              = NULL;
    opts->keep_cross_terms     = false;
    opts->phase_offset         = 0.0;
    opts->phase_slope          = 0.0;
    opts->custom_pq_correction = false;
    opts->use_bandpass         = false; // use the Bandpass calibration solutions

    if (argc > 1) {

        int c;
        while (1) {

            static struct option long_options[] = {
                {"begin",           required_argument, 0, 'b'},
                {"bandpass",        no_argument,       0, 'B'},
                {"out-fine",        no_argument,       0, 'p'},
                {"out-coarse",      no_argument,       0, 'v'},
                {"out-nstokes",     no_argument,       0, 'N'},
                {"ds-factor",       no_argument,       0, 'D'},
                {"max_t",           required_argument, 0, 't'},
                {"analysis_filter", required_argument, 0, 'A'},
                {"synth_filter",    required_argument, 0, 'S'},
                {"nseconds",        required_argument, 0, 'T'},
                {"pointings",       required_argument, 0, 'P'},
                {"data-location",   required_argument, 0, 'd'},
                {"cal-location",    required_argument, 0, 'C'},
                {"metafits",        required_argument, 0, 'm'},
                {"cal-metafits",    required_argument, 0, 'c'},
                {"coarse-chan",     required_argument, 0, 'f'},
                {"picket-fence",    no_argument,       0, 'k'},
                {"ref-ant",         required_argument, 0, 'R'},
                {"flagged-tiles",   required_argument, 0, 'F'},
                {"cross-terms",     no_argument,       0, 'X'},
                {"PQ-phase",        required_argument, 0, 'U'},
                {"offringa",        no_argument      , 0, 'O'},
                {"nchunks",         required_argument, 0, 'n'},
                {"smart",           no_argument,       0, 's'},
                {"help",            required_argument, 0, 'h'},
                {"version",         required_argument, 0, 'V'}
            };

            int option_index = 0;
            c = getopt_long( argc, argv,
<<<<<<< HEAD
                             "A:b:Bc:C:d:e:f:F:hkm:n:N:OpP:R:sS:t:T:U:vVX",
=======
                             "A:b:Bc:C:d:D:e:f:F:hm:n:N:OpP:R:sS:t:T:U:vVX",
>>>>>>> c077548e
                             long_options, &option_index);
            if (c == -1)
                break;

            switch(c)
            {
                case 'A':
                    opts->analysis_filter = (char *)malloc( strlen(optarg) + 1 );
                    strcpy( opts->analysis_filter, optarg );
                    break;
                case 'b':
                    opts->begin_str = (char *)malloc( strlen(optarg) + 1 );
                    strcpy( opts->begin_str, optarg );
                    break;
                case 'B':
                    opts->use_bandpass = true;
                    break;
                case 'c':
                    opts->cal_metafits = (char *)malloc( strlen(optarg) + 1 );
                    strcpy( opts->cal_metafits, optarg );
                    break;
                case 'C':
                    opts->caldir = (char *)malloc( strlen(optarg) + 1 );
                    strcpy( opts->caldir, optarg );
                    break;
                case 'd':
                    opts->datadir = (char *)malloc( strlen(optarg) + 1 );
                    strcpy( opts->datadir, optarg );
                    break;
                case 'D':
                    opts->ds_factor = atoi(optarg);
                    if (opts->ds_factor <= 0)
                    {
                        fprintf( stderr, "error: make_tied_array_beam_parse_cmdline: "
                                "-%c argument must be larger than 0\n", c );
                        exit(EXIT_FAILURE);
                    }
                    break;
                case 'f':
                    opts->coarse_chan_str = (char *)malloc( strlen(optarg) + 1 );
                    strcpy( opts->coarse_chan_str, optarg );
                    break;
                case 'F':
                    opts->custom_flags = (char *)malloc( strlen(optarg) + 1 );
                    strcpy( opts->custom_flags, optarg );
                    break;
                case 'h':
                    usage();
                    exit(EXIT_SUCCESS);
                    break;
                case 'k':
                    opts->picket_fence = true;
                    break;
                case 'm':
                    opts->metafits = strdup(optarg);
                    break;
                case 'n':
                    opts->nchunks = atoi(optarg);
                    break;
                case 'N':
                    opts->out_nstokes = atoi(optarg);
                    if ((opts->out_nstokes != 1) && (opts->out_nstokes != 4))
                    {
                        fprintf( stderr, "error: make_tied_array_beam_parse_cmdline: "
                                "-%c argument must be either 1 or 4\n", c );
                        exit(EXIT_FAILURE);
                    }
                    break;
                case 'O':
                    opts->cal_type = CAL_OFFRINGA;
                    break;
                case 'p':
                    opts->out_fine = true;
                    break;
                case 'P':
                    opts->pointings_file = (char *)malloc( strlen(optarg) + 1 );
                    strcpy( opts->pointings_file, optarg );
                    break;
                case 'R':
                    opts->ref_ant = (char *)malloc( strlen(optarg) + 1 );
                    strcpy( opts->ref_ant, optarg );
                    break;
                case 's':
                    opts->smart = true;
                    break;
                case 'S':
                    opts->synth_filter = (char *)malloc( strlen(optarg) + 1 );
                    strcpy( opts->synth_filter, optarg );
                    break;
                case 't':
                    opts->max_sec_per_file = atoi(optarg);
                    break;
                case 'T':
                    opts->nseconds = atol(optarg);
                    if (opts->nseconds <= 0)
                    {
                        fprintf( stderr, "error: make_tied_array_beam_parse_cmdline: "
                                "-%c argument must be >= 1\n", c );
                        exit(EXIT_FAILURE);
                    }
                    break;
                case 'U':
                    if (sscanf( optarg, "%lf,%lf", &(opts->phase_slope), &(opts->phase_offset) ) != 2)
                    {
                        fprintf( stderr, "error: make_tied_array_beam_parse_cmdline: "
                                "cannot parse -U option (\"%s\") as \"FLOAT,FLOAT\"\n", optarg );
                        exit(EXIT_FAILURE);
                    }
                    opts->custom_pq_correction = true;
                    break;
                case 'v':
                    opts->out_coarse = true;
                    break;
                case 'V':
                    printf( "MWA Beamformer %s\n", VCSBEAM_VERSION);
                    exit(0);
                    break;
                case 'X':
                    opts->keep_cross_terms = true;
                    break;
                default:
                    fprintf( stderr, "error: make_tied_array_beam_parse_cmdline: "
                                    "unrecognised option '%s'\n", optarg );
                    usage();
                    exit(EXIT_FAILURE);
            }
        }
    }
    else
    {
        usage();
        exit(EXIT_FAILURE);
    }


    // Check that all the required options were supplied
    assert( opts->pointings_file  != NULL );
    assert( opts->caldir          != NULL );
    assert( opts->metafits        != NULL );
    assert( opts->cal_metafits    != NULL );
    assert( opts->nchunks         >= 1 );

    if (opts->datadir == NULL)
    {
        opts->datadir = (char *)malloc( 2 );
        strcpy( opts->datadir, "." );
    }

    if (opts->begin_str == NULL)
    {
        opts->begin_str = (char *)malloc( 3 );
        strcpy( opts->begin_str, "+0" );
    }

    if (opts->coarse_chan_str == NULL)
    {
        opts->coarse_chan_str = (char *)malloc( 3 );
        strcpy( opts->coarse_chan_str, "+0" );
    }

    if (opts->analysis_filter == NULL)
    {
        opts->analysis_filter = (char *)malloc( 8 );
        strcpy( opts->analysis_filter, "FINEPFB" );
    }

    if (opts->synth_filter == NULL)
    {
        opts->synth_filter = (char *)malloc( 6 );
        strcpy( opts->synth_filter, "LSQ12" );
    }

}



void write_step( vcsbeam_context *vm, mpi_psrfits *mpfs,
        struct vdifinfo *vf, vdif_header *vhdr, float *data_buffer_vdif )
{
    int p;
    for (p = 0; p < vm->npointing; p++)
    {
        logger_start_stopwatch( vm->log, "write", true );

        if (vm->output_fine_channels)
        {

            // Write out the spliced channels
            wait_splice_psrfits( &(mpfs[p]) );

            if (vm->coarse_chan_idx == mpfs[p].writer_id)
            {
                if (psrfits_write_subint( &(mpfs[p].spliced_pf) ) != 0)
                {
                    fprintf(stderr, "error: Write PSRFITS subint failed. File exists?\n");
                    exit(EXIT_FAILURE);
                }

                mpfs[p].spliced_pf.sub.offs = roundf(mpfs[p].spliced_pf.tot_rows * mpfs[p].spliced_pf.sub.tsubint) + 0.5*mpfs[p].spliced_pf.sub.tsubint;
                mpfs[p].spliced_pf.sub.lst += mpfs[p].spliced_pf.sub.tsubint;

            }

        }

        if (vm->output_coarse_channels)
        {
            vdif_write_second( &vf[p], vhdr,
                    data_buffer_vdif + p * vf->sizeof_buffer );
        }

        logger_stop_stopwatch( vm->log, "write" );
    }

}<|MERGE_RESOLUTION|>--- conflicted
+++ resolved
@@ -552,11 +552,7 @@
 
             int option_index = 0;
             c = getopt_long( argc, argv,
-<<<<<<< HEAD
-                             "A:b:Bc:C:d:e:f:F:hkm:n:N:OpP:R:sS:t:T:U:vVX",
-=======
-                             "A:b:Bc:C:d:D:e:f:F:hm:n:N:OpP:R:sS:t:T:U:vVX",
->>>>>>> c077548e
+                             "A:b:Bc:C:d:D:e:f:F:hkm:n:N:OpP:R:sS:t:T:U:vVX",
                              long_options, &option_index);
             if (c == -1)
                 break;
