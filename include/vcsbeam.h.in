/********************************************************
 *                                                      *
 * Licensed under the Academic Free License version 3.0 *
 *                                                      *
 ********************************************************/

#ifndef __VCSBEAM_H__
#define __VCSBEAM_H__

#include <stdio.h>
#include <stdbool.h>
#include <math.h>
#include <time.h>
#include <inttypes.h>

#include "gpu_includes.h"
#include "gpu_macros.h"
#include "gpu_fft.hpp"
#include <mpi.h>

#include <mwalib.h>
#include <star/pal.h>
#include <star/palmac.h>
#include <psrfits.h>
#include <vdifio.h>
#include <mwa_hyperbeam.h>



#cmakedefine VCSBEAM_VERSION  "@VCSBEAM_VERSION@"
#cmakedefine RUNTIME_DIR      "@RUNTIME_DIR@"
#cmakedefine HYPERBEAM_HDF5   "@HYPERBEAM_HDF5@"


/* Boilerplate CUDA code for error checking */

/*#define cudaCheckErrors(msg) \
    do { \
        cudaError_t __err = cudaGetLastError(); \
        if (__err != cudaSuccess) { \
            fprintf(stderr, "Fatal error: %s (%s at %s:%d)\n", \
                msg, cudaGetErrorString(__err), \
                __FILE__, __LINE__); \
            fprintf(stderr, "*** FAILED - ABORTING\n"); \
            exit(1); \
        } \
    } while (0)*/


/*******************
 *                 *
 *     MWALIB      *
 *                 *
 *******************/

#define ERROR_MESSAGE_LEN  1024
#define MAX_COMMAND_LENGTH 1024

/* The following is a patch to provide constants which are not available in mwalib */

#ifndef SPEED_OF_LIGHT_IN_VACUUM_M_PER_S
#define SPEED_OF_LIGHT_IN_VACUUM_M_PER_S MWALIB_SPEED_OF_LIGHT_IN_VACUUM_M_PER_S
#endif

#ifndef MWA_LATITUDE_RADIANS
#define MWA_LATITUDE_RADIANS MWALIB_MWA_LATITUDE_RADIANS
#endif

#ifndef MWA_LONGITUDE_RADIANS
#define MWA_LONGITUDE_RADIANS MWALIB_MWA_LONGITUDE_RADIANS
#endif

#ifndef MWA_ALTITUDE_METRES
#define MWA_ALTITUDE_METRES MWALIB_MWA_ALTITUDE_METRES
#endif

/* End replacement constants */

/* Get angle constants from PAL, if available;
 * otherwise construct them from math.h
 */
#ifdef PAL_FOUND
#define PIBY2  PAL__DPIBY2
#define H2R    PAL__DH2R
#define R2H    PAL__DR2H
#define D2R    PAL__DD2R
#define R2D    PAL__DR2D
#else
#define PIBY2  (0.5*M_PI)
#define H2R    (M_PI/12.0)
#define R2H    (12.0/M_PI)
#define D2R    (M_PI/180.0)
#define R2D    (180.0/M_PI)
#endif


/*******************
 *                 *
 *   PERFORMANCE   *
 *                 *
 *******************/

#define PERFORMANCE_MAX_NUM_STOPWATCHES  16
#define PERFORMANCE_MAX_START_STOP       4096

#define PERFORMANCE_NO_STOPWATCH_FOUND  -1

#define PERFORMANCE_NO_MPI  -1

typedef struct logger_stopwatch_t
{
    char    *name;
    char    *description;
    double   values[PERFORMANCE_MAX_START_STOP];
    int      nstart_stops;
    bool     running;
    double   total, total_sq; // For calculation of stats
} logger_stopwatch;

typedef struct logger_t
{
    double            begintime;
    FILE             *fout;
    logger_stopwatch  stopwatches[PERFORMANCE_MAX_NUM_STOPWATCHES];
    int               nstopwatches;
    int               world_rank;
} logger;

#ifdef __cplusplus
extern "C" {
#endif

/******************************************************
 * Functions for memory management and initialisation *
 ******************************************************/

logger *create_logger( FILE * fout, int world_rank );
void destroy_logger( logger *log );

/*******************************************************
 * Functions for manipulating user-defined stopwatches *
 *******************************************************/

void logger_add_stopwatch( logger *log, const char *stopwatch_name, const char *description );
void logger_start_stopwatch( logger *log, const char *stopwatch_name, bool print_description );
void logger_stop_stopwatch( logger *log, const char *stopwatch_name );

/********************************************************************
 * Functions for writing out different kinds of messages to the log *
 ********************************************************************/

void logger_timed_message( logger *log, const char *message );
void logger_message( logger *log, const char *message );
void logger_stopwatch_report_stats( logger *log, const char *stopwatch_name );
void logger_report_all_stats( logger *log );

#ifdef __cplusplus
} // End extern "C"
#endif


/*******************
 *                 *
 *   CALIBRATION   *
 *                 *
 *******************/

// Calibration solution types
#define CAL_NONE      0
#define CAL_RTS       1
#define CAL_OFFRINGA  2

#define OFFRINGA_HEADER_SIZE_BYTES 48
#define JONES_SIZE_BYTES           64  /* (4 elements) * (2 re/im) * (8 bytes per double) */

#define NDBL_PER_JONES  8
#define BANDPASS_ROWS_PER_ANT  8

#define CAL_BUFSIZE    4096


typedef struct calibration_t
{
    char  *metafits;           // Filename of the metafits file
    char  *caldir;             // Location of calibration data
    int    cal_type;           // Either RTS or OFFRINGA
    char  *ref_ant;            // Reference antenna for calibration phases
    bool   keep_cross_terms;   // Include PQ and QP of calibration Jones matrices
    double phase_offset;       // Rotate the phase of Y by m*freq + c, where
    double phase_slope;        //   m = phase_slope (rad/Hz)
                               //   c = phase_offset (rad)
    bool   use_bandpass;       // Use the Bandpass solutions
    bool   custom_pq_correction; // Set to true if phase_offset and phase_slope are to be applied
    char  *flags_file;         // Name of file containing custom flagged tiles
    int    nflags;             // The size of flagged_tilenames
    char **flagged_tilenames;  // a list of tilenames to be flagged
} calibration;


#ifdef __cplusplus
extern "C" {
#endif


void read_dijones_file( gpuDoubleComplex **Dd, gpuDoubleComplex *A, double *amp, uintptr_t nant, char *fname );
void read_bandpass_file( gpuDoubleComplex ***Jm, gpuDoubleComplex ***Jf,
        MetafitsMetadata *cal_metadata, char *filename );

void remove_reference_phase( gpuDoubleComplex *J, gpuDoubleComplex *Jref );
void zero_PQ_and_QP( gpuDoubleComplex *J );

void parse_calibration_correction_file( uint32_t gpstime, calibration *cal );

bool tilename_is_flagged( char *tilename, calibration *cal );

void init_calibration( calibration *cal );
void free_calibration( calibration *cal );

#ifdef __cplusplus
}
#endif


/******************
 *                *
 *     JONES      *
 *                *
 ******************/

#define NSTOKES  4

/* Calculating array indices for various flavours of Jones matrix arrays */

#define v_IDX(s,c,i,nc,ni)    ((s) * (ni)*(nc) + \
                               (c) * (ni)      + \
                               (i))

#define VSPVB  64000  /* "Vcsmwax Samples Per Voltage Block"
                         (i.e. the size of the TIME dimension in a voltage block */
#define vMWAX_IDX(s,i,ni) (((s/VSPVB)*(ni) + (i))*VSPVB + (s%VSPVB))

#define D_IDX(a,c,p1,p2,nc,npol)   ((a)  * (npol)*(npol)*(nc)        + \
                                    (c)  * (npol)*(npol)             + \
                                    (p1) * (npol)                    + \
                                    (p2))

#define J_IDX(p,a,c,p1,p2,nant,nc,npol)   ((p)  * (nant)*(npol)*(npol)*(nc) + \
                                           (a)  * (npol)*(npol)*(nc)        + \
                                           (c)  * (npol)*(npol)             + \
                                           (p1) * (npol)                    + \
                                           (p2))

#define Jv_IDX(p,s,c,a,ns,nc,na)  ((p) * (na)*(nc)*(ns) + \
                                   (s) * (na)*(nc)      + \
                                   (c) * (na)           + \
                                   (a))

#define B_IDX(p,s,c,pol,ns,nc,npol) ((p)  * (npol)*(nc)*(ns)   + \
                                     (s)  * (npol)*(nc)        + \
                                     (c)  * (npol)             + \
                                     (pol))

#define C_IDX(p,s,st,c,ns,nst,nc)  ((p)  * ((nc)*(nst)*(ns)) + \
                                    (s)  * ((nc)*(nst))      + \
                                    (st) *  (nc)               + \
                                    (c))

#define I_IDX(s,c,nc)          ((s)*(nc) + (c))

#ifdef __cplusplus
extern "C" {
#endif

/**** MATRIX OPERATIONS ****/

void cp2x2( gpuDoubleComplex *Min, gpuDoubleComplex *Mout );
void inv2x2( gpuDoubleComplex *Min, gpuDoubleComplex *Mout );
void inv2x2d( double *Min, double *Mout );
void inv2x2S( gpuDoubleComplex *Min, gpuDoubleComplex *Mout );
void mult2x2d( gpuDoubleComplex *M1, gpuDoubleComplex *M2, gpuDoubleComplex *Mout );
void mult2x2d_RxC( double *M1, gpuDoubleComplex *M2, gpuDoubleComplex *Mout );
void mult2x2d_CxR( gpuDoubleComplex *M1, double *M2, gpuDoubleComplex *Mout );
void conj2x2( gpuDoubleComplex *M, gpuDoubleComplex *Mout );
double norm2x2( gpuDoubleComplex *M, gpuDoubleComplex *Mout );
void reverse2x2( gpuDoubleComplex *M, gpuDoubleComplex *Mout );
void swaprows2x2( gpuDoubleComplex *M, gpuDoubleComplex *Mout );
void swapcols2x2( gpuDoubleComplex *M, gpuDoubleComplex *Mout );
bool is2x2zero( gpuDoubleComplex *M );
void calc_hermitian( gpuDoubleComplex *M, gpuDoubleComplex *H );
void calc_coherency_matrix( gpuDoubleComplex *M, gpuDoubleComplex *c );
void fprintf_complex_matrix( FILE *fout, gpuDoubleComplex *M );

#ifdef __cplusplus
}
#endif

/*******************
 *                 *
 *     FILTER      *
 *                 *
 *******************/

typedef enum filter_type_t
{
    ANALYSIS_FILTER,
    SYNTHESIS_FILTER
} filter_type;

typedef struct pfb_filter_t
{
    double          *coeffs;
    int              ncoeffs;
    int              ntaps;
    int              nchans; // = ncoeffs/ntaps
    gpuDoubleComplex *twiddles; // twiddle factors
    filter_type      type;
} pfb_filter;



#ifdef __cplusplus
extern "C" {
#endif

/* ROOTS_OF_UNITY
 * ==============
 *
 * Creates a complex-valued array containing the N roots of unity.
 * The caller should free this memory (via free()).
 */
gpuDoubleComplex *roots_of_unity( int N );



#ifdef __cplusplus
} // End extern "C"
#endif


/*******************
 *                 *
 *    METADATA     *
 *                 *
 *******************/

typedef enum vcsbeam_datatype_t
{
    VM_INT4,
    VM_DBL
} vcsbeam_datatype;

typedef enum vm_error_t
{
    VM_SUCCESS,
    VM_END_OF_DATA,
    VM_READ_BUFFER_NOT_SET,
    VM_READ_BUFFER_LOCKED
} vm_error;

typedef struct geometric_delays_t {
    gpuDoubleComplex   *phi;
    gpuDoubleComplex   *d_phi;
    uintptr_t          npointings;
    uintptr_t          nant;
    uintptr_t          nchan;
    double            *chan_freqs_hz;
    MetafitsMetadata  *obs_metadata;
} geometric_delays;

typedef struct primary_beam_t
{
    gpuDoubleComplex  *B;
    FEEBeam          *beam;
    uint32_t        **delays;
    double          **amps;
    uintptr_t         npointings;
    uintptr_t         nant;
    uintptr_t         npol;
    uint32_t          freq_hz;
    MetafitsMetadata *obs_metadata;
} primary_beam;

typedef struct beam_geom_t {
    double mean_ra;
    double mean_dec;
    double az;
    double el;
    double lmst;
    double fracmjd;
    double intmjd;
    double unit_N;
    double unit_E;
    double unit_H;
} beam_geom;


typedef struct mpi_psrfits_t
{
    MPI_Datatype    coarse_chan_spectrum;
    MPI_Datatype    total_spectrum_type;
    MPI_Datatype    spliced_type;

    MPI_Datatype    coarse_chan_OFFS;
    MPI_Datatype    total_OFFS;
    MPI_Datatype    spliced_OFFS;

    MPI_Datatype    coarse_chan_SCL;
    MPI_Datatype    total_SCL;
    MPI_Datatype    spliced_SCL;
    
    MPI_Request     request_data;
    MPI_Request     request_offsets;
    MPI_Request     request_scales;

    struct psrfits  coarse_chan_pf;
    struct psrfits  spliced_pf;

    int             writer_id;
} mpi_psrfits;

typedef struct host_buffer_t
{
    void   *buffer;        // The beginning of the whole buffer
    size_t  buffer_size;   // The size (in bytes) of the whole buffer

    void   *read_ptr;      // The pointer of where to read into
    size_t  read_size;     // The number of bytes to read in

    void   *copy_from_ptr; // The pointer of where to copy from
    void   *copy_to_ptr;   // The pointer of where to copy to
    size_t  copy_size;     // The number of bytes to copy

    bool    locked;        // Whether reading/copying is allowed
} host_buffer;


typedef struct device_buffer_t
{
    void   *buffer;
    size_t  buffer_size;
} device_buffer;

/********************
 *                  *
 *   FORWARD PFB    *
 *                  *
 ********************/

/* The final step in the forward PFB version that emulates the FPGA
 * implementation packs the data into (4+4)-bit complex samples. The
 * following macros collectively achieve this.
 */
#define CLIP(x,max)        ((x) < -(max)   ? -(max)   : \
                            (x) >  (max)-1 ?  (max)-1 : (x))
#define INT_TO_UINT8(x)    ((x) < 0 ? CLIP(x,8) + 0x10 : CLIP(x,8))
#define DEMOTE(x)  (INT_TO_UINT8((int)round(x)))
#define PACK_NIBBLES(r,i)  ((DEMOTE(r) << 4) + DEMOTE(i))

typedef enum pfb_flags_t
{
    PFB_MALLOC_HOST_INPUT    = 0x01,
    PFB_MALLOC_HOST_OUTPUT   = 0x02,
    PFB_MALLOC_DEVICE_INPUT  = 0x04,
    PFB_MALLOC_DEVICE_OUTPUT = 0x08,
    PFB_MALLOC_ALL           = 0x0F,

    PFB_TYPE_MASK            = 0xF0, // Next four bytes used for listing different output data types
    PFB_COMPLEX_INT4         = 0x10,
    PFB_COMPLEX_FLOAT64      = 0x20,

    PFB_IMAG_PART_FIRST      = 0x100,

    PFB_EMULATE_FPGA         = 0x200,

    // Some summary flag settings:
    PFB_SMART                = 0x21D, // = PFB_MALLOC_HOST_INPUT | PFB_MALLOC_DEVICE_INPUT | PFB_MALLOC_DEVICE_OUTPUT |
                                      //   PFB_EMULATE_FPGA | PFB_COMPLEX_INT4
    PFB_FULL_PRECISION       = 0x2D   // = PFB_MALLOC_HOST_INPUT | PFB_MALLOC_DEVICE_INPUT | PFB_MALLOC_DEVICE_OUTPUT |
                                      //   PFB_COMPLEX_FLOAT64
} pfb_flags;

typedef struct forward_pfb_t
{
    char2            *d_htr_data;             // Same as above, on device

    void             *vcs_data;               // The output data, fine channelised and packed into the VCS recombined format
    void             *d_vcs_data;             // Same as above, on device

    size_t            d_htr_size;             // The size (in bytes) of d_htr_data
    size_t            htr_stride;             // Stride for chunks
    size_t            vcs_size;               // The size (in bytes) of vcs_data
    size_t            d_vcs_size;             // The size (in bytes) of d_vcs_data
    size_t            vcs_stride;             // Stride for chunks

    size_t            char2s_per_second;      // The number of char2's in one second of HTR data
    size_t            bytes_per_block;        // The number of bytes in one "voltage block" of HTR data
    size_t            chunks_per_second;      // Split each second into this many chunks on the GPU
    size_t            chunk;                  // The current chunk being/about to be processed

    int               ninputs_per_cufft_batch; // Necessary because one can't do 2560000 batches, apparently
    int               cufft_batch_size;

    gpuFloatComplex   *d_weighted_overlap_add; // A "temporary" array on the device for mid-calculation product
    size_t            weighted_overlap_add_size; // The size (in bytes) of d_weighted_overlap_add

    int              *filter_coeffs;          // The filter to be applied **WARNING! Filter will be typecast to int!!**
    int              *d_filter_coeffs;        // As above, on the device

    int               nspectra;               // The number of spectra to generate
    int               nspectra_per_chunk;     // The number of spectra per chunk
    int               M;                      // The "stride" of the PFB (setting M=K means critically sampled)
    int               K;                      // The number of channels
    int               I;                      // The number of RF inputs
    int               P;                      // The number of taps

    int              *i_output_idx;           // The idxs for where to put each RF input in the output
    int              *d_i_output_idx;         // (The MWAX files are ordered by "Antenna", whereas the legacy
                                              // VCS files are ordered in their own special order)

    pfb_flags         flags;                  // See pfb_flags enum above for options
    gpufftHandle       plan;                   // The cuFFT plan for performing the FFT part of the forward PFB
} forward_pfb;


typedef struct vcsbeam_context_t
{
    // MPI
    bool use_mpi;                     // Toggle MPI usage
    int mpi_size;                     // MPI world size
    int mpi_rank;                     // MPI process rank
    int ncoarse_chans;
    int coarse_chan_idx;
    int writer;                       // The rank of the process responsible for writing output files

    // Observation metadata
    MetafitsContext  *obs_context;    // The mwalib context derived from the target observation's metafits file
    MetafitsMetadata *obs_metadata;   // The mwalib metadata   "      "   "     "         "          "      "

    VoltageContext   *vcs_context;    // The voltage context derived from the available voltage files
    VoltageMetadata  *vcs_metadata;   // The voltage metadata   "      "   "      "        "      "

    MetafitsContext  *cal_context;    // The mwalib context derived from the calibration observation's metafits file
    MetafitsMetadata *cal_metadata;   // The mwalib metadata   "      "   "       "            "         "       "

    MetafitsContext  *obs_context_legacy; // The same as obs_context, but forced to be legacy
    MetafitsMetadata *obs_metadata_legacy; // The same as obs_context, but forced to be legacy

    char *datadir;                    // The directory containing the input data
    char **filenames;                 // The input filenames
    int nfiles;                       // The number of filenames
    unsigned int nfiletimes;          // The number of "file" timesteps
    unsigned int seconds_per_file;    // The number of seconds in one file

    // Calibration
    calibration cal;                  // Calibration specification

    // Tied-array beam pointings
    double *ras_hours;                // Array of pointing RAs (in decimal hours)
    double *decs_degs;                // Array of pointing degs (in decimal degrees)

    // PFB
    pfb_filter *analysis_filter;      // Filters for PFB analysis
    pfb_filter *synth_filter;         // Filter for PFB synthesis

    forward_pfb *fpfb;                // Forward PFB

    // Data buffers
    host_buffer *v;                   // The buffer for the input data on host
    void *d_v;                        // The buffer for the input data on device
    uintptr_t v_size_bytes;           // The size of data in bytes (currently always = bytes_per_second)
    uintptr_t d_v_size_bytes;         // The size of d_data in bytes (depends on number of "chunks")

    void *S, *d_S;                    // The buffers for the detected (full Stokes) coherent beam on host/device
    uintptr_t S_size_bytes;           // The size of S in bytes
    uintptr_t d_S_size_bytes;         // The size of d_S in bytes

    gpuDoubleComplex *e, *d_e;         // The buffers for the beamformed voltages on host/device
    uintptr_t e_size_bytes;           // The size of S in bytes
    uintptr_t d_e_size_bytes;         // The size of d_S in bytes

    gpuDoubleComplex *J, *d_J;         // The buffers for Jones matrices on host/device
    uintptr_t J_size_bytes;           // The size of J in bytes
    uintptr_t d_J_size_bytes;         // The size of d_J in bytes

    gpuDoubleComplex *Jv_P, *d_Jv_P;   // The buffers for Jones-corrected voltages on host/device
    gpuDoubleComplex *Jv_Q, *d_Jv_Q;   // The buffers for Jones-corrected voltages on host/device
    uintptr_t Jv_size_bytes;          // The size of Jv in bytes
    uintptr_t d_Jv_size_bytes;        // The size of d_Jv in bytes

    gpuDoubleComplex *D, *d_D;         // The buffers for calibration solutions on host/device
    uintptr_t D_size_bytes;           // The size of D in bytes
    uintptr_t d_D_size_bytes;         // The size of d_D in bytes

    uint32_t *polP_idxs, *d_polP_idxs; // List of indices for VCS-ordered data
    uint32_t *polQ_idxs, *d_polQ_idxs;
    uintptr_t pol_idxs_size_bytes;     // The size of (each of) the P/Q idxs (host) arrays
    uintptr_t d_pol_idxs_size_bytes;   // The size of (each of) the P/Q idxs (device) arrays

    geometric_delays gdelays;         // Geometric delays due to tile layout
    primary_beam pb;                  // Primary beam calculations

    unsigned int npointing;           // Number of requested tied array beam pointings

    uintptr_t max_gpu_mem_bytes;      // The maximum allowed GPU memory to use (in bytes)
    uint32_t chunks_per_second;       // The number of chunks to process on device per second of data
                                      // (data_size_bytes = d_data_size_bytes * chunks_per_second)

    int num_coarse_chans_to_process;  // The number of coarse channels to be processed
    int *coarse_chan_idxs_to_process; // A list of the coarse chan idxs to be processed
    int *cal_coarse_chan_idxs_to_process; // A list of the calibration coarse chan idxs to be processed

    int num_gps_seconds_to_process;   // The number of gps seconds to be processed
    uint32_t *gps_seconds_to_process; // A list of the gps seconds to be processed

    bool output_fine_channels;        // Whether to output fine channelised data
    bool output_coarse_channels;      // Whether to output coarse channelised data

    size_t current_gps_idx;           // Which gps second to read next

    bool do_forward_pfb;              // Whether to perform the forward PFB
    bool do_inverse_pfb;              // Whether to perform the inverse PFB

    // Some "shorthand" variables
    // These can be worked out from the other fields, but are computed here
    // for convenience.
    int sample_rate;                  // Number of samples per second
    int fine_sample_rate;             // Number of samples per second for fine channelised data
    int bytes_per_second;             // Bytes per second of data
    int num_not_flagged;              // Number of RF inputs that are not flagged
    int nchan;                        // Number of channels
    int nfine_chan;                   // Number of fine channels

    // Output number of stokes parameters needed
    int out_nstokes;

    // VDIF output
    vdif_header      vhdr;
    struct vdifinfo *vf;

    // Beam output statistics
    float *d_offsets, *offsets;
    float *d_scales, *scales;
    uint8_t *d_Cscaled, *Cscaled;

    size_t offsets_size;
    size_t scales_size;
    size_t Cscaled_size;

    // *** FOR INTERNAL USE ONLY ***
    int chunk_to_load;                // Which chunk number to load to gpu next
    vcsbeam_datatype datatype;        // What format the input data samples are in

    gpuStream_t *streams;            // CUDA streams used for forming multiple tied-array beams

    logger *log;                      // Used for log messages
    char log_message[MAX_COMMAND_LENGTH];

    char error_message[ERROR_MESSAGE_LEN]; // MWALIB error message buffer
} vcsbeam_context;

#define NO_ANTENNA_FOUND  -1

#ifdef __cplusplus
extern "C" {
#endif

void vmCheckError( vm_error err );

vcsbeam_context *vmInit( bool use_mpi );

/**    
 * vmBindObsData
 * =============
 *
 * Using mwalib, set up the context and metadata structs required to process
 * MWA data. This function sets things up to process a contiguous block of
 * coarse channels and seconds.
 *
 * Inputs:
 *   VM                          - VCSBeam Context
 *   FIRST_COARSE_CHAN_STR       - A string representation* of the first coarse channel to be processed (*see below)
 *   NUM_COARSE_CHANS_TO_PROCESS - The number of (contiguous) coarse channels to be processed
 *   COARSE_CHAN_IDX_OFFSET      - Force the processing to begin at a different coarse channel idx
 *   FIRST_GPS_SECOND_STR        - A string representation* of the first gps second to be processed (*see below)
 *   NUM_GPS_SECONDS_TO_PROCESS  - The number of (contiguous) gps seconds to be processed
 *   GPS_SECOND_OFFSET           - Force the processing to begin at a different gps second
 *   DATADIR                     - The folder containing the observation data files
 */
void vmBindObsData(
        vcsbeam_context *vm,
        char *first_coarse_chan_str, int num_coarse_chans_to_process, int coarse_chan_idx_offset,
        char *first_gps_second_str, int num_gps_seconds_to_process, int gps_second_offset,
        char *datadir );

void vmBindCalibrationData( vcsbeam_context *vm,
        char   *caldir,
        int     cal_type,
        bool    use_bandpass,  // only relevant for RTS observations
        char   *flags_file );

void vmReadCalibration( vcsbeam_context *vm );

void vmPrintTitle( vcsbeam_context *vm, const char *title );

/* DESTROY_VCSBEAM_METADATA
 * ========================
 *
 * Frees the memory allocated in INIT_VCSBEAM_METADATA
 */
void destroy_vcsbeam_context( vcsbeam_context *vm );

/**
 * vmSetOutputChannelisation
 * =========================
 *
 * Turns on/off fine/coarse channelised output, and deduces whether the
 * forward/inverse pfb will be needed, based on the input channelisation
 */
void vmSetOutputChannelisation( vcsbeam_context *vm, bool out_fine, bool out_coarse );

// OTHER AUXILIARY FUNCTIONS

void vmMallocVHost( vcsbeam_context *vm );
void vmMallocVDevice( vcsbeam_context *vm );
void vmFreeVHost( vcsbeam_context *vm );
void vmFreeVDevice( vcsbeam_context *vm );

void vmMallocJVHost( vcsbeam_context *vm );
void vmMallocJVDevice( vcsbeam_context *vm );
void vmFreeJVHost( vcsbeam_context *vm );
void vmFreeJVDevice( vcsbeam_context *vm );

void vmMallocEHost( vcsbeam_context *vm );
void vmMallocEDevice( vcsbeam_context *vm );
void vmFreeEHost( vcsbeam_context *vm );
void vmFreeEDevice( vcsbeam_context *vm );

void vmMallocSHost( vcsbeam_context *vm );
void vmMallocSDevice( vcsbeam_context *vm );
void vmFreeSHost( vcsbeam_context *vm );
void vmFreeSDevice( vcsbeam_context *vm );

void vmMallocJHost( vcsbeam_context *vm );
void vmMallocJDevice( vcsbeam_context *vm );
void vmFreeJHost( vcsbeam_context *vm );
void vmFreeJDevice( vcsbeam_context *vm );

void vmMallocDHost( vcsbeam_context *vm );
void vmMallocDDevice( vcsbeam_context *vm );
void vmFreeDHost( vcsbeam_context *vm );
void vmFreeDDevice( vcsbeam_context *vm );

void vmMallocPQIdxsHost( vcsbeam_context *vm );
void vmMallocPQIdxsDevice( vcsbeam_context *vm );
void vmFreePQIdxsHost( vcsbeam_context *vm );
void vmFreePQIdxsDevice( vcsbeam_context *vm );


void vmSetMaxGPUMem( vcsbeam_context *vm, int nchunks );
void vmPushChunk( vcsbeam_context *vm );
void vmPushJ( vcsbeam_context *vm );

/**
 * vmCreatePrimaryBeam
 * ===================
 *
 * Allocates memory for the primary beam matrices ("B")
 * (see Eq. (30) in Ord et al. (2019))
 */
void vmCreatePrimaryBeam( vcsbeam_context *vm );

/**
 * vmCreateGeometricDelays
 * =======================
 *
 * Allocates memory for the geometric delay arrays ("phi") on both host and device.
 * Free with free_geometric_delays()
 */
void vmCreateGeometricDelays( vcsbeam_context *vm );

void vmCreateCudaStreams( vcsbeam_context *vm );
void vmDestroyCudaStreams( vcsbeam_context *vm );

void vmCreateStatistics( vcsbeam_context *vm, mpi_psrfits *mpfs );
void vmDestroyStatistics( vcsbeam_context *vm );

void vmSetPolIdxLists( vcsbeam_context *vm );
void vmCalcJ( vcsbeam_context *vm );
void vmCalcJonesAndDelays( vcsbeam_context *vm, double *ras_hours, double *decs_degs, beam_geom *beam_geom_vals );

void vmParsePointingFile( vcsbeam_context *vm, const char *filename );
void vmSetNumPointings( vcsbeam_context *vm, unsigned int npointings );

void vmParseFlaggedTilenamesFile( char *filename, calibration *cal ); // (defined in calibration.c)
void vmSetCustomTileFlags( vcsbeam_context *vm ); // (defined in calibration.c);

// (defined in calibration.c:)
void vmLoadRTSSolution( vcsbeam_context *vm );
void vmLoadOffringaSolution( vcsbeam_context *vm );

void vmCreateFilenames( vcsbeam_context *vm );
void vmGetVoltFilename( vcsbeam_context *vm, unsigned int coarse_chan_idx, uint64_t gps_second, char *filename );
void vmGetLegacyVoltFilename( vcsbeam_context *vm, unsigned int coarse_chan_idx, uint64_t gps_second, char *filename );
void vmDestroyFilenames( vcsbeam_context *vm );

void vmLoadObsMetafits( vcsbeam_context *vm, char *filename );
void vmLoadCalMetafits( vcsbeam_context *vm, char *filename );

void vmApplyCalibrationCorrections( vcsbeam_context *vm );

void vmGetVoltageMetadata( vcsbeam_context *vm );

long unsigned int get_relative_gps( MetafitsMetadata *obs_metadata, long int relative_begin );
long unsigned int parse_begin_string( MetafitsMetadata *obs_metadata, char *begin_str );
uintptr_t parse_coarse_chan_string( MetafitsMetadata *obs_metadata, char *begin_coarse_chan_str );

void vmSetNumNotFlaggedRFInputs( vcsbeam_context *vm );

Rfinput *find_matching_rf_input( MetafitsMetadata *metadata, Rfinput *rfinput );
Antenna *find_matching_antenna( MetafitsMetadata *metadata, Rfinput *rfinput );
Antenna *find_antenna_by_name( MetafitsMetadata *obs_metadata, char *tile_name );

void get_mwalib_version( char *version_str );

/**
 * vmLoadFilter
 * ============
 *
 * Load a set of filter coefficients
 * Inputs:
 *   FILTERNAME - string specifying a filter. There should be a corresponding
 *                file in the RUNTIME_DIR called FILTERNAME.dat.
 *   TYPE       - Whether it's an ANALYSIS_FILTER or a SYNTHESIS_FILTER
 *   NCHANS     - the number of channels that this filter will be applied to.
 *                For both ANALYSIS and SYNTHESIS filters, this should be
 *                the number of ANALYSIS channels.
 */
void vmLoadFilter( vcsbeam_context *vm, char *filtername, filter_type type, int nchans );


/**
 * FREE_PFB_FILTER
 * ===============
 *
 * Free the memory allocated in vmLoadFilter()
 */
void free_pfb_filter( pfb_filter *filter );


host_buffer *vmInitReadBuffer( size_t read_size, size_t margin_size );
vm_error vmReadBufferCopyMargin( host_buffer *rb );
void vmFreeReadBuffer( host_buffer *rb );

#ifdef __cplusplus
} // End extern "C"
#endif

/*******************
 *                 *
 *    GEOMETRY     *
 *                 *
 *******************/

#ifndef M_PI
#define M_PI (3.14159265358979323846264338327950288)
#endif

/* In order to communicate easily with the GPU, the "phi" array, which
 * contains the complex-valued geometric delay terms, is implemented
 * as a 1D array, which uses the following indexing macro to access
 * the correct term for a given (p)ointing, (a)ntenna, and (c)hannel.
 */

#define PHI_IDX(p,a,c,na,nc)   ((p) * (nc)*(na)  + \
                                (a) * (nc)       + \
                                (c))

#ifdef __cplusplus
extern "C" {
#endif

/* Calculate the geometric delay (in radians) for the given pointings
 */
void vmCalcPhi(
        vcsbeam_context   *vm,
        beam_geom         *beam_geom_vals );

void calc_geometric_delays(
        beam_geom         *beam_geom_vals,
        uint32_t           freq_hz,
        MetafitsMetadata  *obs_metadata,
        gpuDoubleComplex   *phi );


/* Free memory allocated with create_geometric_delays()
 */
void free_geometric_delays( geometric_delays *gdelays );

/* Copy host memory block to device
 */
void vmPushPhi( vcsbeam_context *vm );

double calc_array_factor(
        MetafitsMetadata *obs_metadata,
        uint32_t          freq_hz,
        beam_geom        *bg1,
        beam_geom        *bg2 );

void calc_beam_geom(
        double            ras_hours,
        double            decs_degs,
        double            mjd,
        beam_geom        *bg );

void dec2hms( char *out, double in, int sflag );
void utc2mjd( char *, double *, double * ); // "2000-01-01T00:00:00" --> MJD_int + MJD_fraction
void mjd2lst( double, double * );

double parse_dec( char* ); // "01:23:45.67" --> Dec in degrees
double parse_ra( char* );  // "01:23:45.67" --> RA  in degrees

void vmScaleFilterCoeffs( vcsbeam_context *vm, filter_type type, double scale_factor );

void vmInitForwardPFB( vcsbeam_context *vm, int M, pfb_flags flags );
void vmUploadForwardPFBChunk( vcsbeam_context *vm );
void vmWOLAChunk( vcsbeam_context *vm );
void vmFPGARoundingChunk( vcsbeam_context *vm );
void vmFFTChunk( vcsbeam_context *vm );
void vmPackChunk( vcsbeam_context *vm );
void vmDownloadForwardPFBChunk( vcsbeam_context *vm );
void vmExecuteForwardPFB( vcsbeam_context *vm );

void vmWritePFBOutputToFile( vcsbeam_context *vm );

void vmFreeForwardPFB( forward_pfb *fpfb );

void vmReportPerformanceStats( vcsbeam_context *vm );

#ifdef __cplusplus
}
#endif




/********************
 *                  *
 *   BACKWARD PFB   *
 *                  *
 ********************/

struct gpu_ipfb_arrays
{
    int ntaps;
    int in_size;
    int ft_size;
    int out_size;
    float *in_real,   *in_imag;
    float *ft_real,   *ft_imag;
    float *d_in_real, *d_in_imag;
    float *d_ft_real, *d_ft_imag;
    float *d_out;
};


#ifdef __cplusplus
extern "C" {
#endif

<<<<<<< HEAD
void cu_invert_pfb( gpuDoubleComplex ****detected_beam, int file_no,
=======
void cu_invert_pfb( cuDoubleComplex *data_buffer_fine, int file_no,
>>>>>>> eb170b2d
                        int npointing, int nsamples, int nchan, int npol, int sizeof_buffer,
                        struct gpu_ipfb_arrays *g, float *data_buffer_uvdif );

void cu_load_ipfb_filter( pfb_filter *filter, struct gpu_ipfb_arrays *g );

void malloc_ipfb( struct gpu_ipfb_arrays *g, pfb_filter *filter, int nsamples,
        int npol, int npointing );

void free_ipfb( struct gpu_ipfb_arrays *g );


#ifdef __cplusplus
}
#endif




/********************
 *                  *
 *    FORM BEAM     *
 *                  *
 ********************/

/* Converting from 4+4 complex to full-blown complex doubles */

#define REAL_NIBBLE_TO_UINT8(X)  (((X) >> 4) & 0xf)
#define IMAG_NIBBLE_TO_UINT8(X)  ((X) & 0xf)
#define UINT8_TO_INT(X)          ((X) >= 0x8 ? (signed int)(X) - 0x10 : (signed int)(X))
#define RE_UCMPLX4_TO_FLT(X)  ((float)(UINT8_TO_INT(REAL_NIBBLE_TO_UINT8(X))))
#define IM_UCMPLX4_TO_FLT(X)  ((float)(UINT8_TO_INT(IMAG_NIBBLE_TO_UINT8(X))))
#define UCMPLX4_TO_CMPLX_FLT(X)  (make_gpuDoubleComplex((float)(UINT8_TO_INT(REAL_NIBBLE_TO_UINT8(X))), \
                                         (float)(UINT8_TO_INT(IMAG_NIBBLE_TO_UINT8(X)))))
#define DETECT(X)                (gpuCreal(gpuCmul(X,gpuConj(X))))


#ifdef __cplusplus
extern "C" {
#endif


void cu_form_incoh_beam(
        uint8_t *data, uint8_t *d_data, size_t data_size,
        float *d_incoh,
        unsigned int nsample, int nchan, int ninput,
        float *offsets, float *d_offsets,
        float *scales, float *d_scales,
        uint8_t *Iscaled, uint8_t *d_Iscaled, size_t Iscaled_size
        );


void vmApplyJChunk( vcsbeam_context *vm );
void vmBeamformChunk( vcsbeam_context *vm );
void vmBeamformSecond( vcsbeam_context *vm );
void vmPullE( vcsbeam_context *vm );
void vmPullS( vcsbeam_context *vm );

<<<<<<< HEAD
void prepare_detected_beam( gpuDoubleComplex ****detected_beam,
                   mpi_psrfits *mpfs, vcsbeam_context *vm );
=======
void prepare_data_buffer_fine( cuDoubleComplex *data_buffer_fine, vcsbeam_context *vm,
                    uintptr_t timestep_idx );
>>>>>>> eb170b2d
void vmSendSToFits( vcsbeam_context *vm, mpi_psrfits *mpfs );

float *create_pinned_data_buffer( size_t size );

void vmPushPolIdxLists( vcsbeam_context *vm );

vm_error vmReadNextSecond( vcsbeam_context *vm );

gpuDoubleComplex ****create_invJi( int nstation, int nchan, int pol );
void              destroy_invJi( gpuDoubleComplex ****array, int nstation, int nchan, int npol );

<<<<<<< HEAD
gpuDoubleComplex ****create_detected_beam( int npointing, int nsamples, int nchan, int npol );
void              destroy_detected_beam( gpuDoubleComplex ****array, int npointing,
                                         int nsamples, int nchan );
=======
cuDoubleComplex *create_data_buffer_fine( int npointing, int nsamples, int nchan, int npol );
>>>>>>> eb170b2d

void allocate_input_output_arrays( void **data, void **d_data, size_t size );
void free_input_output_arrays( void *data, void *d_data );

#ifdef __cplusplus
}
#endif



/********************
 *                  *
 *   BEAM_PSRFITS   *
 *                  *
 ********************/

#ifdef __cplusplus
extern "C" {
#endif

void populate_psrfits_header(
        vcsbeam_context  *vm,
        struct psrfits   *pf,
        int               max_sec_per_file,
        int               outpol,
        beam_geom        *beam_geom_vals,
        char             *incoh_basename,
        bool              is_coherent );

void populate_spliced_psrfits_header(
        vcsbeam_context  *vm,
        struct psrfits   *pf,
        int               max_sec_per_file,
        int               outpol,
        beam_geom        *beam_geom_vals,
        char             *basename,
        bool              is_coherent );

void free_psrfits( struct psrfits *pf );

void vmInitMPIPsrfits(
        vcsbeam_context *vm,
        mpi_psrfits *mpf,
        int max_sec_per_file,
        int nstokes,
        beam_geom *bg,
        char *outfile,
        bool is_coherent );

void free_mpi_psrfits( mpi_psrfits *mpf );

void gather_splice_psrfits( mpi_psrfits *mpf );
void wait_splice_psrfits( mpi_psrfits *mpf );

#ifdef __cplusplus
}
#endif


/*******************
 *                 *
 *    BEAM_VDIF    *
 *                 *
 *******************/

/* convenience type - this just collects all the vdif info together */
struct vdifinfo
{
    int frame_length;         // Length of the vdif frame
    int frame_rate;           // Frames per second
    size_t samples_per_frame; // Number of time samples per vdif frame
    int dataarraylength;      // The frame length minus the header
    int bits;                 // Bits per sample
    int nchan;                // Channels per frame
    int chan_width;           // Channel width in hertz
    int sample_rate;          // Sample rate in hertz
    int npol;                 // Number of polarisations
    int iscomplex;            // Complex sample flag
    int threadid;             // Which thread are we
    char stationid[3];        // Which station are we
    char exp_name[17];        // Experiment name
    char scan_name[17];       // Scan_name
    size_t block_size;        // Size of one second of output data including headers
    size_t sizeof_buffer;     // Size of one second of 32bit complex beam data (no headers)
    size_t sizeof_beam;       // Size of 1 sample of 32bit complex beam data (no headers)
    float *b_scales;          // Bandpass mean
    float *b_offsets;         // Bandpass offset

    // observation info
    char telescope[24];
    char source[24];
    char obs_mode[8];
    double fctr;

    char ra_str[16];
    char dec_str[16];

    double BW;

    double MJD_start;
    double sec_offset;
    double MJD_epoch;

    char date_obs[24];
    char basefilename[1024];

    int got_scales;
};

#ifdef __cplusplus
extern "C" {
#endif


void vdif_write_data( struct vdifinfo *vf, int8_t *output );
void vdif_write_second( struct vdifinfo *vf, vdif_header *vhdr,
        float *data_buffer_vdif );

void vmPopulateVDIFHeader(
        vcsbeam_context  *vm,
        beam_geom        *beam_geom_vals,
        double           mjd_start,
        double           sec_offset );

void to_offset_binary( int8_t *i, int n );


#ifdef __cplusplus
}
#endif



/********************
 *                  *
 *   PRIMARY_BEAM   *
 *                  *
 ********************/

#define NCONFIGS           138
#define DEAD_CONFIG        (NCONFIGS - 1)
#define MANY_DEAD_DIPOLES  -1

#define PB_IDX(p,a,pol,na,npol) ((p)*(na)*(npol) + (a)*(npol) + (pol))


#ifdef __cplusplus
extern "C" {
#endif


void handle_hyperbeam_error(char file[], int line_num, const char function_name[]);

void create_delays_amps_from_metafits(
        MetafitsMetadata *metafits_metadata, uint32_t ***delays, double ***amps );

void free_delays_amps(
        MetafitsMetadata *metafits_metadata, uint32_t **delays, double **amps );

void parallactic_angle_correction(
    double *P,    // output rotation matrix
    double lat,   // observing latitude (radians)
    double az,    // azimuth angle (radians)
    double za);   // zenith angle (radians)

int hash_dipole_config( double * );

void vmCalcB(
        vcsbeam_context   *vm,
        beam_geom         *beam_geom_vals );

void free_primary_beam( primary_beam *pb );

void calc_normalised_beam_response( FEEBeam *beam, double az, double za, double freq_hz, uint32_t *delays, double *amps, double *IQUV, gpuDoubleComplex *J, bool apply_pa_correction );

#ifdef __cplusplus
}
#endif




#endif<|MERGE_RESOLUTION|>--- conflicted
+++ resolved
@@ -967,11 +967,7 @@
 extern "C" {
 #endif
 
-<<<<<<< HEAD
-void cu_invert_pfb( gpuDoubleComplex ****detected_beam, int file_no,
-=======
 void cu_invert_pfb( cuDoubleComplex *data_buffer_fine, int file_no,
->>>>>>> eb170b2d
                         int npointing, int nsamples, int nchan, int npol, int sizeof_buffer,
                         struct gpu_ipfb_arrays *g, float *data_buffer_uvdif );
 
@@ -1029,13 +1025,8 @@
 void vmPullE( vcsbeam_context *vm );
 void vmPullS( vcsbeam_context *vm );
 
-<<<<<<< HEAD
-void prepare_detected_beam( gpuDoubleComplex ****detected_beam,
-                   mpi_psrfits *mpfs, vcsbeam_context *vm );
-=======
 void prepare_data_buffer_fine( cuDoubleComplex *data_buffer_fine, vcsbeam_context *vm,
                     uintptr_t timestep_idx );
->>>>>>> eb170b2d
 void vmSendSToFits( vcsbeam_context *vm, mpi_psrfits *mpfs );
 
 float *create_pinned_data_buffer( size_t size );
@@ -1047,13 +1038,7 @@
 gpuDoubleComplex ****create_invJi( int nstation, int nchan, int pol );
 void              destroy_invJi( gpuDoubleComplex ****array, int nstation, int nchan, int npol );
 
-<<<<<<< HEAD
-gpuDoubleComplex ****create_detected_beam( int npointing, int nsamples, int nchan, int npol );
-void              destroy_detected_beam( gpuDoubleComplex ****array, int npointing,
-                                         int nsamples, int nchan );
-=======
 cuDoubleComplex *create_data_buffer_fine( int npointing, int nsamples, int nchan, int npol );
->>>>>>> eb170b2d
 
 void allocate_input_output_arrays( void **data, void **d_data, size_t size );
 void free_input_output_arrays( void *data, void *d_data );
