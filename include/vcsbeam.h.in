/********************************************************
 *                                                      *
 * Licensed under the Academic Free License version 3.0 *
 *                                                      *
 ********************************************************/

#ifndef __VCSBEAM_H__
#define __VCSBEAM_H__

#include <stdio.h>
#include <stdbool.h>
#include <math.h>
#include <time.h>
#include <inttypes.h>

#include "gpu_includes.h"
#include "gpu_macros.h"
#include "gpu_fft.hpp"
#include <mpi.h>

#include <mwalib.h>
#include <star/pal.h>
#include <star/palmac.h>
#include <psrfits.h>
#include <vdifio.h>
#include <mwa_hyperbeam.h>



#cmakedefine VCSBEAM_VERSION  "@VCSBEAM_VERSION@"
#cmakedefine RUNTIME_DIR      "@RUNTIME_DIR@"
#cmakedefine HYPERBEAM_HDF5   "@HYPERBEAM_HDF5@"


/* Boilerplate CUDA code for error checking */

/*#define cudaCheckErrors(msg) \
    do { \
        cudaError_t __err = cudaGetLastError(); \
        if (__err != cudaSuccess) { \
            fprintf(stderr, "Fatal error: %s (%s at %s:%d)\n", \
                msg, cudaGetErrorString(__err), \
                __FILE__, __LINE__); \
            fprintf(stderr, "*** FAILED - ABORTING\n"); \
            exit(1); \
        } \
    } while (0)*/


/*******************
 *                 *
 *     MWALIB      *
 *                 *
 *******************/

#define ERROR_MESSAGE_LEN  1024
#define MAX_COMMAND_LENGTH 1024

/* The following is a patch to provide constants which are not available in mwalib */

#ifndef SPEED_OF_LIGHT_IN_VACUUM_M_PER_S
#define SPEED_OF_LIGHT_IN_VACUUM_M_PER_S MWALIB_SPEED_OF_LIGHT_IN_VACUUM_M_PER_S
#endif

#ifndef MWA_LATITUDE_RADIANS
#define MWA_LATITUDE_RADIANS MWALIB_MWA_LATITUDE_RADIANS
#endif

#ifndef MWA_LONGITUDE_RADIANS
#define MWA_LONGITUDE_RADIANS MWALIB_MWA_LONGITUDE_RADIANS
#endif

#ifndef MWA_ALTITUDE_METRES
#define MWA_ALTITUDE_METRES MWALIB_MWA_ALTITUDE_METRES
#endif

/* End replacement constants */

/* Get angle constants from PAL, if available;
 * otherwise construct them from math.h
 */
#ifdef PAL_FOUND
#define PIBY2  PAL__DPIBY2
#define H2R    PAL__DH2R
#define R2H    PAL__DR2H
#define D2R    PAL__DD2R
#define R2D    PAL__DR2D
#else
#define PIBY2  (0.5*M_PI)
#define H2R    (M_PI/12.0)
#define R2H    (12.0/M_PI)
#define D2R    (M_PI/180.0)
#define R2D    (180.0/M_PI)
#endif


/*******************
 *                 *
 *   PERFORMANCE   *
 *                 *
 *******************/

#define PERFORMANCE_MAX_NUM_STOPWATCHES  16
#define PERFORMANCE_MAX_START_STOP       4096

#define PERFORMANCE_NO_STOPWATCH_FOUND  -1

#define PERFORMANCE_NO_MPI  -1

typedef struct logger_stopwatch_t
{
    char    *name;
    char    *description;
    double   values[PERFORMANCE_MAX_START_STOP];
    int      nstart_stops;
    bool     running;
    double   total, total_sq; // For calculation of stats
} logger_stopwatch;

typedef struct logger_t
{
    double            begintime;
    FILE             *fout;
    logger_stopwatch  stopwatches[PERFORMANCE_MAX_NUM_STOPWATCHES];
    int               nstopwatches;
    int               world_rank;
} logger;

#ifdef __cplusplus
extern "C" {
#endif

/******************************************************
 * Functions for memory management and initialisation *
 ******************************************************/

logger *create_logger( FILE * fout, int world_rank );
void destroy_logger( logger *log );

/*******************************************************
 * Functions for manipulating user-defined stopwatches *
 *******************************************************/

void logger_add_stopwatch( logger *log, const char *stopwatch_name, const char *description );
void logger_start_stopwatch( logger *log, const char *stopwatch_name, bool print_description );
void logger_stop_stopwatch( logger *log, const char *stopwatch_name );

/********************************************************************
 * Functions for writing out different kinds of messages to the log *
 ********************************************************************/

void logger_timed_message( logger *log, const char *message );
void logger_message( logger *log, const char *message );
void logger_stopwatch_report_stats( logger *log, const char *stopwatch_name );
void logger_report_all_stats( logger *log );

#ifdef __cplusplus
} // End extern "C"
#endif


/*******************
 *                 *
 *   CALIBRATION   *
 *                 *
 *******************/

// Calibration solution types
#define CAL_NONE      0
#define CAL_RTS       1
#define CAL_OFFRINGA  2

#define OFFRINGA_HEADER_SIZE_BYTES 48
#define JONES_SIZE_BYTES           64  /* (4 elements) * (2 re/im) * (8 bytes per double) */

#define NDBL_PER_JONES  8
#define BANDPASS_ROWS_PER_ANT  8

#define CAL_BUFSIZE    4096


typedef struct calibration_t
{
    char  *metafits;           // Filename of the metafits file
    char  *caldir;             // Location of calibration data
    int    cal_type;           // Either RTS or OFFRINGA
    char  *ref_ant;            // Reference antenna for calibration phases
    bool   keep_cross_terms;   // Include PQ and QP of calibration Jones matrices
    double phase_offset;       // Rotate the phase of Y by m*freq + c, where
    double phase_slope;        //   m = phase_slope (rad/Hz)
                               //   c = phase_offset (rad)
    bool   use_bandpass;       // Use the Bandpass solutions
    bool   custom_pq_correction; // Set to true if phase_offset and phase_slope are to be applied
    char  *flags_file;         // Name of file containing custom flagged tiles
    int    nflags;             // The size of flagged_tilenames
    char **flagged_tilenames;  // a list of tilenames to be flagged
} calibration;


#ifdef __cplusplus
extern "C" {
#endif


void read_dijones_file( gpuDoubleComplex **Dd, gpuDoubleComplex *A, double *amp, uintptr_t nant, char *fname );
void read_bandpass_file( gpuDoubleComplex ***Jm, gpuDoubleComplex ***Jf,
        MetafitsMetadata *cal_metadata, char *filename );

void remove_reference_phase( gpuDoubleComplex *J, gpuDoubleComplex *Jref );
void zero_PQ_and_QP( gpuDoubleComplex *J );

void parse_calibration_correction_file( uint32_t gpstime, calibration *cal );

bool tilename_is_flagged( char *tilename, calibration *cal );

void init_calibration( calibration *cal );
void free_calibration( calibration *cal );

#ifdef __cplusplus
}
#endif


/******************
 *                *
 *     JONES      *
 *                *
 ******************/

#define NSTOKES  4

/* Calculating array indices for various flavours of Jones matrix arrays */

#define v_IDX(s,c,i,nc,ni)    ((s) * (ni)*(nc) + \
                               (c) * (ni)      + \
                               (i))

#define VSPVB  64000  /* "Vcsmwax Samples Per Voltage Block"
                         (i.e. the size of the TIME dimension in a voltage block */
#define vMWAX_IDX(s,i,ni) (((s/VSPVB)*(ni) + (i))*VSPVB + (s%VSPVB))

#define D_IDX(a,c,p1,p2,nc,npol)   ((a)  * (npol)*(npol)*(nc)        + \
                                    (c)  * (npol)*(npol)             + \
                                    (p1) * (npol)                    + \
                                    (p2))

#define J_IDX(p,a,c,p1,p2,nant,nc,npol)   ((p)  * (nant)*(npol)*(npol)*(nc) + \
                                           (a)  * (npol)*(npol)*(nc)        + \
                                           (c)  * (npol)*(npol)             + \
                                           (p1) * (npol)                    + \
                                           (p2))

#define Jv_IDX(p,s,c,a,ns,nc,na)  ((p) * (na)*(nc)*(ns) + \
                                   (s) * (na)*(nc)      + \
                                   (c) * (na)           + \
                                   (a))

#define B_IDX(p,s,c,pol,ns,nc,npol) ((p)  * (npol)*(nc)*(ns)   + \
                                     (s)  * (npol)*(nc)        + \
                                     (c)  * (npol)             + \
                                     (pol))

#define C_IDX(p,s,st,c,ns,nst,nc)  ((p)  * ((nc)*(nst)*(ns)) + \
                                    (s)  * ((nc)*(nst))      + \
                                    (st) *  (nc)               + \
                                    (c))

#define I_IDX(s,c,nc)          ((s)*(nc) + (c))

#ifdef __cplusplus
extern "C" {
#endif

/**** MATRIX OPERATIONS ****/

void cp2x2( gpuDoubleComplex *Min, gpuDoubleComplex *Mout );
void inv2x2( gpuDoubleComplex *Min, gpuDoubleComplex *Mout );
void inv2x2d( double *Min, double *Mout );
void inv2x2S( gpuDoubleComplex *Min, gpuDoubleComplex *Mout );
void mult2x2d( gpuDoubleComplex *M1, gpuDoubleComplex *M2, gpuDoubleComplex *Mout );
void mult2x2d_RxC( double *M1, gpuDoubleComplex *M2, gpuDoubleComplex *Mout );
void mult2x2d_CxR( gpuDoubleComplex *M1, double *M2, gpuDoubleComplex *Mout );
void conj2x2( gpuDoubleComplex *M, gpuDoubleComplex *Mout );
double norm2x2( gpuDoubleComplex *M, gpuDoubleComplex *Mout );
void reverse2x2( gpuDoubleComplex *M, gpuDoubleComplex *Mout );
void swaprows2x2( gpuDoubleComplex *M, gpuDoubleComplex *Mout );
void swapcols2x2( gpuDoubleComplex *M, gpuDoubleComplex *Mout );
bool is2x2zero( gpuDoubleComplex *M );
void calc_hermitian( gpuDoubleComplex *M, gpuDoubleComplex *H );
void calc_coherency_matrix( gpuDoubleComplex *M, gpuDoubleComplex *c );
void fprintf_complex_matrix( FILE *fout, gpuDoubleComplex *M );

#ifdef __cplusplus
}
#endif

/*******************
 *                 *
 *     FILTER      *
 *                 *
 *******************/

typedef enum filter_type_t
{
    ANALYSIS_FILTER,
    SYNTHESIS_FILTER
} filter_type;

typedef struct pfb_filter_t
{
    double          *coeffs;
    int              ncoeffs;
    int              ntaps;
    int              nchans; // = ncoeffs/ntaps
    gpuDoubleComplex *twiddles; // twiddle factors
    filter_type      type;
} pfb_filter;



#ifdef __cplusplus
extern "C" {
#endif

/* ROOTS_OF_UNITY
 * ==============
 *
 * Creates a complex-valued array containing the N roots of unity.
 * The caller should free this memory (via free()).
 */
gpuDoubleComplex *roots_of_unity( int N );



#ifdef __cplusplus
} // End extern "C"
#endif


/*******************
 *                 *
 *    METADATA     *
 *                 *
 *******************/

typedef enum vcsbeam_datatype_t
{
    VM_INT4,
    VM_DBL
} vcsbeam_datatype;

typedef enum vm_error_t
{
    VM_SUCCESS,
    VM_END_OF_DATA,
    VM_READ_BUFFER_NOT_SET,
    VM_READ_BUFFER_LOCKED
} vm_error;

typedef struct geometric_delays_t {
    gpuDoubleComplex   *phi;
    gpuDoubleComplex   *d_phi;
    uintptr_t          npointings;
    uintptr_t          nant;
    uintptr_t          nchan;
    double            *chan_freqs_hz;
    MetafitsMetadata  *obs_metadata;
} geometric_delays;

typedef struct primary_beam_t
{
    gpuDoubleComplex  *B;
    FEEBeam          *beam;
    uint32_t        **delays;
    double          **amps;
    uintptr_t         npointings;
    uintptr_t         nant;
    uintptr_t         npol;
    uint32_t          freq_hz;
    MetafitsMetadata *obs_metadata;
} primary_beam;

typedef struct beam_geom_t {
    double mean_ra;
    double mean_dec;
    double az;
    double el;
    double lmst;
    double fracmjd;
    double intmjd;
    double unit_N;
    double unit_E;
    double unit_H;
} beam_geom;


typedef struct mpi_psrfits_t
{
    MPI_Datatype    coarse_chan_spectrum;
    MPI_Datatype    total_spectrum_type;
    MPI_Datatype    spliced_type;

    MPI_Datatype    coarse_chan_OFFS;
    MPI_Datatype    total_OFFS;
    MPI_Datatype    spliced_OFFS;

    MPI_Datatype    coarse_chan_SCL;
    MPI_Datatype    total_SCL;
    MPI_Datatype    spliced_SCL;
    
    MPI_Request     request_data;
    MPI_Request     request_offsets;
    MPI_Request     request_scales;

    struct psrfits  coarse_chan_pf;
    struct psrfits  spliced_pf;

    int             writer_id;
} mpi_psrfits;

typedef struct host_buffer_t
{
    void   *buffer;        // The beginning of the whole buffer
    size_t  buffer_size;   // The size (in bytes) of the whole buffer

    void   *read_ptr;      // The pointer of where to read into
    size_t  read_size;     // The number of bytes to read in

    void   *copy_from_ptr; // The pointer of where to copy from
    void   *copy_to_ptr;   // The pointer of where to copy to
    size_t  copy_size;     // The number of bytes to copy

    bool    locked;        // Whether reading/copying is allowed
} host_buffer;


typedef struct device_buffer_t
{
    void   *buffer;
    size_t  buffer_size;
} device_buffer;

/********************
 *                  *
 *   FORWARD PFB    *
 *                  *
 ********************/

/* The final step in the forward PFB version that emulates the FPGA
 * implementation packs the data into (4+4)-bit complex samples. The
 * following macros collectively achieve this.
 */
#define CLIP(x,max)        ((x) < -(max)   ? -(max)   : \
                            (x) >  (max)-1 ?  (max)-1 : (x))
#define INT_TO_UINT8(x)    ((x) < 0 ? CLIP(x,8) + 0x10 : CLIP(x,8))
#define DEMOTE(x)  (INT_TO_UINT8((int)round(x)))
#define PACK_NIBBLES(r,i)  ((DEMOTE(r) << 4) + DEMOTE(i))

typedef enum pfb_flags_t
{
    PFB_MALLOC_HOST_INPUT    = 0x01,
    PFB_MALLOC_HOST_OUTPUT   = 0x02,
    PFB_MALLOC_DEVICE_INPUT  = 0x04,
    PFB_MALLOC_DEVICE_OUTPUT = 0x08,
    PFB_MALLOC_ALL           = 0x0F,

    PFB_TYPE_MASK            = 0xF0, // Next four bytes used for listing different output data types
    PFB_COMPLEX_INT4         = 0x10,
    PFB_COMPLEX_FLOAT64      = 0x20,

    PFB_IMAG_PART_FIRST      = 0x100,

    PFB_EMULATE_FPGA         = 0x200,

    // Some summary flag settings:
    PFB_SMART                = 0x21D, // = PFB_MALLOC_HOST_INPUT | PFB_MALLOC_DEVICE_INPUT | PFB_MALLOC_DEVICE_OUTPUT |
                                      //   PFB_EMULATE_FPGA | PFB_COMPLEX_INT4
    PFB_FULL_PRECISION       = 0x2D   // = PFB_MALLOC_HOST_INPUT | PFB_MALLOC_DEVICE_INPUT | PFB_MALLOC_DEVICE_OUTPUT |
                                      //   PFB_COMPLEX_FLOAT64
} pfb_flags;

typedef struct forward_pfb_t
{
    char2            *d_htr_data;             // Same as above, on device

    void             *vcs_data;               // The output data, fine channelised and packed into the VCS recombined format
    void             *d_vcs_data;             // Same as above, on device

    size_t            d_htr_size;             // The size (in bytes) of d_htr_data
    size_t            htr_stride;             // Stride for chunks
    size_t            vcs_size;               // The size (in bytes) of vcs_data
    size_t            d_vcs_size;             // The size (in bytes) of d_vcs_data
    size_t            vcs_stride;             // Stride for chunks

    size_t            char2s_per_second;      // The number of char2's in one second of HTR data
    size_t            bytes_per_block;        // The number of bytes in one "voltage block" of HTR data
    size_t            chunks_per_second;      // Split each second into this many chunks on the GPU
    size_t            chunk;                  // The current chunk being/about to be processed

    int               ninputs_per_cufft_batch; // Necessary because one can't do 2560000 batches, apparently
    int               cufft_batch_size;

    gpuFloatComplex   *d_weighted_overlap_add; // A "temporary" array on the device for mid-calculation product
    size_t            weighted_overlap_add_size; // The size (in bytes) of d_weighted_overlap_add

    int              *filter_coeffs;          // The filter to be applied **WARNING! Filter will be typecast to int!!**
    int              *d_filter_coeffs;        // As above, on the device

    int               nspectra;               // The number of spectra to generate
    int               nspectra_per_chunk;     // The number of spectra per chunk
    int               M;                      // The "stride" of the PFB (setting M=K means critically sampled)
    int               K;                      // The number of channels
    int               I;                      // The number of RF inputs
    int               P;                      // The number of taps

    int              *i_output_idx;           // The idxs for where to put each RF input in the output
    int              *d_i_output_idx;         // (The MWAX files are ordered by "Antenna", whereas the legacy
                                              // VCS files are ordered in their own special order)

    pfb_flags         flags;                  // See pfb_flags enum above for options
    gpufftHandle       plan;                   // The cuFFT plan for performing the FFT part of the forward PFB
} forward_pfb;


typedef struct vcsbeam_context_t
{
    // MPI
    bool use_mpi;                     // Toggle MPI usage
    int mpi_size;                     // MPI world size
    int mpi_rank;                     // MPI process rank
    int ncoarse_chans;
    int coarse_chan_idx;
    int writer;                       // The rank of the process responsible for writing output files

    // Observation metadata
    MetafitsContext  *obs_context;    // The mwalib context derived from the target observation's metafits file
    MetafitsMetadata *obs_metadata;   // The mwalib metadata   "      "   "     "         "          "      "

    VoltageContext   *vcs_context;    // The voltage context derived from the available voltage files
    VoltageMetadata  *vcs_metadata;   // The voltage metadata   "      "   "      "        "      "

    MetafitsContext  *cal_context;    // The mwalib context derived from the calibration observation's metafits file
    MetafitsMetadata *cal_metadata;   // The mwalib metadata   "      "   "       "            "         "       "

    MetafitsContext  *obs_context_legacy; // The same as obs_context, but forced to be legacy
    MetafitsMetadata *obs_metadata_legacy; // The same as obs_context, but forced to be legacy

    char *datadir;                    // The directory containing the input data
    char **filenames;                 // The input filenames
    int nfiles;                       // The number of filenames
    unsigned int nfiletimes;          // The number of "file" timesteps
    unsigned int seconds_per_file;    // The number of seconds in one file

    // Calibration
    calibration cal;                  // Calibration specification

    // Tied-array beam pointings
    double *ras_hours;                // Array of pointing RAs (in decimal hours)
    double *decs_degs;                // Array of pointing degs (in decimal degrees)

    // PFB
    pfb_filter *analysis_filter;      // Filters for PFB analysis
    pfb_filter *synth_filter;         // Filter for PFB synthesis

    forward_pfb *fpfb;                // Forward PFB

    // Data buffers
    host_buffer *v;                   // The buffer for the input data on host
    void *d_v;                        // The buffer for the input data on device
    uintptr_t v_size_bytes;           // The size of data in bytes (currently always = bytes_per_second)
    uintptr_t d_v_size_bytes;         // The size of d_data in bytes (depends on number of "chunks")

    void *S, *d_S;                    // The buffers for the detected (full Stokes) coherent beam on host/device
    uintptr_t S_size_bytes;           // The size of S in bytes
    uintptr_t d_S_size_bytes;         // The size of d_S in bytes

    gpuDoubleComplex *e, *d_e;         // The buffers for the beamformed voltages on host/device
    uintptr_t e_size_bytes;           // The size of S in bytes
    uintptr_t d_e_size_bytes;         // The size of d_S in bytes

    gpuDoubleComplex *J, *d_J;         // The buffers for Jones matrices on host/device
    uintptr_t J_size_bytes;           // The size of J in bytes
    uintptr_t d_J_size_bytes;         // The size of d_J in bytes

    gpuDoubleComplex *Jv_P, *d_Jv_P;   // The buffers for Jones-corrected voltages on host/device
    gpuDoubleComplex *Jv_Q, *d_Jv_Q;   // The buffers for Jones-corrected voltages on host/device
    uintptr_t Jv_size_bytes;          // The size of Jv in bytes
    uintptr_t d_Jv_size_bytes;        // The size of d_Jv in bytes

    gpuDoubleComplex *D, *d_D;         // The buffers for calibration solutions on host/device
    uintptr_t D_size_bytes;           // The size of D in bytes
    uintptr_t d_D_size_bytes;         // The size of d_D in bytes

    uint32_t *polP_idxs, *d_polP_idxs; // List of indices for VCS-ordered data
    uint32_t *polQ_idxs, *d_polQ_idxs;
    uintptr_t pol_idxs_size_bytes;     // The size of (each of) the P/Q idxs (host) arrays
    uintptr_t d_pol_idxs_size_bytes;   // The size of (each of) the P/Q idxs (device) arrays

    geometric_delays gdelays;         // Geometric delays due to tile layout
    primary_beam pb;                  // Primary beam calculations

    unsigned int npointing;           // Number of requested tied array beam pointings

    uintptr_t max_gpu_mem_bytes;      // The maximum allowed GPU memory to use (in bytes)
    uint32_t chunks_per_second;       // The number of chunks to process on device per second of data
                                      // (data_size_bytes = d_data_size_bytes * chunks_per_second)

    int num_coarse_chans_to_process;  // The number of coarse channels to be processed
    int *coarse_chan_idxs_to_process; // A list of the coarse chan idxs to be processed
    int *cal_coarse_chan_idxs_to_process; // A list of the calibration coarse chan idxs to be processed

    int num_gps_seconds_to_process;   // The number of gps seconds to be processed
    uint32_t *gps_seconds_to_process; // A list of the gps seconds to be processed

    bool output_fine_channels;        // Whether to output fine channelised data
    bool output_coarse_channels;      // Whether to output coarse channelised data

    size_t current_gps_idx;           // Which gps second to read next

    bool do_forward_pfb;              // Whether to perform the forward PFB
    bool do_inverse_pfb;              // Whether to perform the inverse PFB

    // Some "shorthand" variables
    // These can be worked out from the other fields, but are computed here
    // for convenience.
    int sample_rate;                  // Number of samples per second
    int fine_sample_rate;             // Number of samples per second for fine channelised data
    int bytes_per_second;             // Bytes per second of data
    int num_not_flagged;              // Number of RF inputs that are not flagged
    int nchan;                        // Number of channels
    int nfine_chan;                   // Number of fine channels

    // Output number of stokes parameters needed
    int out_nstokes;

    // VDIF output
    vdif_header      vhdr;
    struct vdifinfo *vf;

    // Beam output statistics
    float *d_offsets, *offsets;
    float *d_scales, *scales;
    uint8_t *d_Cscaled, *Cscaled;

    size_t offsets_size;
    size_t scales_size;
    size_t Cscaled_size;

    // *** FOR INTERNAL USE ONLY ***
    int chunk_to_load;                // Which chunk number to load to gpu next
    vcsbeam_datatype datatype;        // What format the input data samples are in

    gpuStream_t *streams;            // CUDA streams used for forming multiple tied-array beams

    logger *log;                      // Used for log messages
    char log_message[MAX_COMMAND_LENGTH];

    char error_message[ERROR_MESSAGE_LEN]; // MWALIB error message buffer
} vcsbeam_context;

#define NO_ANTENNA_FOUND  -1

#ifdef __cplusplus
extern "C" {
#endif

void vmCheckError( vm_error err );

vcsbeam_context *vmInit( bool use_mpi );

/**    
 * vmBindObsData
 * =============
 *
 * Using mwalib, set up the context and metadata structs required to process
 * MWA data. This function sets things up to process a contiguous block of
 * coarse channels and seconds.
 *
 * Inputs:
 *   VM                          - VCSBeam Context
 *   FIRST_COARSE_CHAN_STR       - A string representation* of the first coarse channel to be processed (*see below)
 *   NUM_COARSE_CHANS_TO_PROCESS - The number of (contiguous) coarse channels to be processed
 *   COARSE_CHAN_IDX_OFFSET      - Force the processing to begin at a different coarse channel idx
 *   FIRST_GPS_SECOND_STR        - A string representation* of the first gps second to be processed (*see below)
 *   NUM_GPS_SECONDS_TO_PROCESS  - The number of (contiguous) gps seconds to be processed
 *   GPS_SECOND_OFFSET           - Force the processing to begin at a different gps second
 *   DATADIR                     - The folder containing the observation data files
 */
void vmBindObsData(
        vcsbeam_context *vm,
        char *first_coarse_chan_str, int num_coarse_chans_to_process, int coarse_chan_idx_offset,
        char *first_gps_second_str, int num_gps_seconds_to_process, int gps_second_offset,
        char *datadir );

void vmBindCalibrationData( vcsbeam_context *vm,
        char   *caldir,
        int     cal_type,
        bool    use_bandpass,  // only relevant for RTS observations
        char   *flags_file );

void vmReadCalibration( vcsbeam_context *vm );

void vmPrintTitle( vcsbeam_context *vm, const char *title );

/* DESTROY_VCSBEAM_METADATA
 * ========================
 *
 * Frees the memory allocated in INIT_VCSBEAM_METADATA
 */
void destroy_vcsbeam_context( vcsbeam_context *vm );

/**
 * vmSetOutputChannelisation
 * =========================
 *
 * Turns on/off fine/coarse channelised output, and deduces whether the
 * forward/inverse pfb will be needed, based on the input channelisation
 */
void vmSetOutputChannelisation( vcsbeam_context *vm, bool out_fine, bool out_coarse );

// OTHER AUXILIARY FUNCTIONS

void vmMallocVHost( vcsbeam_context *vm );
void vmMallocVDevice( vcsbeam_context *vm );
void vmFreeVHost( vcsbeam_context *vm );
void vmFreeVDevice( vcsbeam_context *vm );

void vmMallocJVHost( vcsbeam_context *vm );
void vmMallocJVDevice( vcsbeam_context *vm );
void vmFreeJVHost( vcsbeam_context *vm );
void vmFreeJVDevice( vcsbeam_context *vm );

void vmMallocEHost( vcsbeam_context *vm );
void vmMallocEDevice( vcsbeam_context *vm );
void vmFreeEHost( vcsbeam_context *vm );
void vmFreeEDevice( vcsbeam_context *vm );

void vmMallocSHost( vcsbeam_context *vm );
void vmMallocSDevice( vcsbeam_context *vm );
void vmFreeSHost( vcsbeam_context *vm );
void vmFreeSDevice( vcsbeam_context *vm );

void vmMallocJHost( vcsbeam_context *vm );
void vmMallocJDevice( vcsbeam_context *vm );
void vmFreeJHost( vcsbeam_context *vm );
void vmFreeJDevice( vcsbeam_context *vm );

void vmMallocDHost( vcsbeam_context *vm );
void vmMallocDDevice( vcsbeam_context *vm );
void vmFreeDHost( vcsbeam_context *vm );
void vmFreeDDevice( vcsbeam_context *vm );

void vmMallocPQIdxsHost( vcsbeam_context *vm );
void vmMallocPQIdxsDevice( vcsbeam_context *vm );
void vmFreePQIdxsHost( vcsbeam_context *vm );
void vmFreePQIdxsDevice( vcsbeam_context *vm );


void vmSetMaxGPUMem( vcsbeam_context *vm, int nchunks );
void vmPushChunk( vcsbeam_context *vm );
void vmPushJ( vcsbeam_context *vm );

/**
 * vmCreatePrimaryBeam
 * ===================
 *
 * Allocates memory for the primary beam matrices ("B")
 * (see Eq. (30) in Ord et al. (2019))
 */
void vmCreatePrimaryBeam( vcsbeam_context *vm );

/**
 * vmCreateGeometricDelays
 * =======================
 *
 * Allocates memory for the geometric delay arrays ("phi") on both host and device.
 * Free with free_geometric_delays()
 */
void vmCreateGeometricDelays( vcsbeam_context *vm );

void vmCreateCudaStreams( vcsbeam_context *vm );
void vmDestroyCudaStreams( vcsbeam_context *vm );

void vmCreateStatistics( vcsbeam_context *vm, mpi_psrfits *mpfs );
void vmDestroyStatistics( vcsbeam_context *vm );

void vmSetPolIdxLists( vcsbeam_context *vm );
void vmCalcJ( vcsbeam_context *vm );
void vmCalcJonesAndDelays( vcsbeam_context *vm, double *ras_hours, double *decs_degs, beam_geom *beam_geom_vals );

void vmParsePointingFile( vcsbeam_context *vm, const char *filename );
void vmSetNumPointings( vcsbeam_context *vm, unsigned int npointings );

void vmParseFlaggedTilenamesFile( char *filename, calibration *cal ); // (defined in calibration.c)
void vmSetCustomTileFlags( vcsbeam_context *vm ); // (defined in calibration.c);

// (defined in calibration.c:)
void vmLoadRTSSolution( vcsbeam_context *vm );
void vmLoadOffringaSolution( vcsbeam_context *vm );

void vmCreateFilenames( vcsbeam_context *vm );
void vmGetVoltFilename( vcsbeam_context *vm, unsigned int coarse_chan_idx, uint64_t gps_second, char *filename );
void vmGetLegacyVoltFilename( vcsbeam_context *vm, unsigned int coarse_chan_idx, uint64_t gps_second, char *filename );
void vmDestroyFilenames( vcsbeam_context *vm );

void vmLoadObsMetafits( vcsbeam_context *vm, char *filename );
void vmLoadCalMetafits( vcsbeam_context *vm, char *filename );

void vmApplyCalibrationCorrections( vcsbeam_context *vm );

void vmGetVoltageMetadata( vcsbeam_context *vm );

long unsigned int get_relative_gps( MetafitsMetadata *obs_metadata, long int relative_begin );
long unsigned int parse_begin_string( MetafitsMetadata *obs_metadata, char *begin_str );
uintptr_t parse_coarse_chan_string( MetafitsMetadata *obs_metadata, char *begin_coarse_chan_str );

void vmSetNumNotFlaggedRFInputs( vcsbeam_context *vm );

Rfinput *find_matching_rf_input( MetafitsMetadata *metadata, Rfinput *rfinput );
Antenna *find_matching_antenna( MetafitsMetadata *metadata, Rfinput *rfinput );
Antenna *find_antenna_by_name( MetafitsMetadata *obs_metadata, char *tile_name );

void get_mwalib_version( char *version_str );

/**
 * vmLoadFilter
 * ============
 *
 * Load a set of filter coefficients
 * Inputs:
 *   FILTERNAME - string specifying a filter. There should be a corresponding
 *                file in the RUNTIME_DIR called FILTERNAME.dat.
 *   TYPE       - Whether it's an ANALYSIS_FILTER or a SYNTHESIS_FILTER
 *   NCHANS     - the number of channels that this filter will be applied to.
 *                For both ANALYSIS and SYNTHESIS filters, this should be
 *                the number of ANALYSIS channels.
 */
void vmLoadFilter( vcsbeam_context *vm, char *filtername, filter_type type, int nchans );


/**
 * FREE_PFB_FILTER
 * ===============
 *
 * Free the memory allocated in vmLoadFilter()
 */
void free_pfb_filter( pfb_filter *filter );


host_buffer *vmInitReadBuffer( size_t read_size, size_t margin_size );
vm_error vmReadBufferCopyMargin( host_buffer *rb );
void vmFreeReadBuffer( host_buffer *rb );

#ifdef __cplusplus
} // End extern "C"
#endif

/*******************
 *                 *
 *    GEOMETRY     *
 *                 *
 *******************/

#ifndef M_PI
#define M_PI (3.14159265358979323846264338327950288)
#endif

/* In order to communicate easily with the GPU, the "phi" array, which
 * contains the complex-valued geometric delay terms, is implemented
 * as a 1D array, which uses the following indexing macro to access
 * the correct term for a given (p)ointing, (a)ntenna, and (c)hannel.
 */

#define PHI_IDX(p,a,c,na,nc)   ((p) * (nc)*(na)  + \
                                (a) * (nc)       + \
                                (c))

#ifdef __cplusplus
extern "C" {
#endif

/* Calculate the geometric delay (in radians) for the given pointings
 */
void vmCalcPhi(
        vcsbeam_context   *vm,
        beam_geom         *beam_geom_vals );

void calc_geometric_delays(
        beam_geom         *beam_geom_vals,
        uint32_t           freq_hz,
        MetafitsMetadata  *obs_metadata,
        gpuDoubleComplex   *phi );


/* Free memory allocated with create_geometric_delays()
 */
void free_geometric_delays( geometric_delays *gdelays );

/* Copy host memory block to device
 */
void vmPushPhi( vcsbeam_context *vm );

double calc_array_factor(
        MetafitsMetadata *obs_metadata,
        uint32_t          freq_hz,
        beam_geom        *bg1,
        beam_geom        *bg2 );

void calc_beam_geom(
        double            ras_hours,
        double            decs_degs,
        double            mjd,
        beam_geom        *bg );

void dec2hms( char *out, double in, int sflag );
void utc2mjd( char *, double *, double * ); // "2000-01-01T00:00:00" --> MJD_int + MJD_fraction
void mjd2lst( double, double * );

double parse_dec( char* ); // "01:23:45.67" --> Dec in degrees
double parse_ra( char* );  // "01:23:45.67" --> RA  in degrees

void vmScaleFilterCoeffs( vcsbeam_context *vm, filter_type type, double scale_factor );

void vmInitForwardPFB( vcsbeam_context *vm, int M, pfb_flags flags );
void vmUploadForwardPFBChunk( vcsbeam_context *vm );
void vmWOLAChunk( vcsbeam_context *vm );
void vmFPGARoundingChunk( vcsbeam_context *vm );
void vmFFTChunk( vcsbeam_context *vm );
void vmPackChunk( vcsbeam_context *vm );
void vmDownloadForwardPFBChunk( vcsbeam_context *vm );
void vmExecuteForwardPFB( vcsbeam_context *vm );

void vmWritePFBOutputToFile( vcsbeam_context *vm );

void vmFreeForwardPFB( forward_pfb *fpfb );

void vmReportPerformanceStats( vcsbeam_context *vm );

#ifdef __cplusplus
}
#endif




/********************
 *                  *
 *   BACKWARD PFB   *
 *                  *
 ********************/

struct gpu_ipfb_arrays
{
    int ntaps;
    int in_size;
    int ft_size;
    int out_size;
    float *in_real,   *in_imag;
    float *ft_real,   *ft_imag;
    float *d_in_real, *d_in_imag;
    float *d_ft_real, *d_ft_imag;
    float *d_out;
};


#ifdef __cplusplus
extern "C" {
#endif

<<<<<<< HEAD
void cu_invert_pfb( cuDoubleComplex *data_buffer_fine, int file_no,
                        int npointing, int nsamples, int nchan, int npol,
=======
void cu_invert_pfb( gpuDoubleComplex *data_buffer_fine, int file_no,
                        int npointing, int nsamples, int nchan, int npol, int sizeof_buffer,
>>>>>>> 6fcc7e46
                        struct gpu_ipfb_arrays *g, float *data_buffer_uvdif );

void cu_load_ipfb_filter( pfb_filter *filter, struct gpu_ipfb_arrays *g );

void malloc_ipfb( struct gpu_ipfb_arrays *g, pfb_filter *filter, int nsamples,
        int npol, int npointing );

void free_ipfb( struct gpu_ipfb_arrays *g );


#ifdef __cplusplus
}
#endif




/********************
 *                  *
 *    FORM BEAM     *
 *                  *
 ********************/

/* Converting from 4+4 complex to full-blown complex doubles */

#define REAL_NIBBLE_TO_UINT8(X)  (((X) >> 4) & 0xf)
#define IMAG_NIBBLE_TO_UINT8(X)  ((X) & 0xf)
#define UINT8_TO_INT(X)          ((X) >= 0x8 ? (signed int)(X) - 0x10 : (signed int)(X))
#define RE_UCMPLX4_TO_FLT(X)  ((float)(UINT8_TO_INT(REAL_NIBBLE_TO_UINT8(X))))
#define IM_UCMPLX4_TO_FLT(X)  ((float)(UINT8_TO_INT(IMAG_NIBBLE_TO_UINT8(X))))
#define UCMPLX4_TO_CMPLX_FLT(X)  (make_gpuDoubleComplex((float)(UINT8_TO_INT(REAL_NIBBLE_TO_UINT8(X))), \
                                         (float)(UINT8_TO_INT(IMAG_NIBBLE_TO_UINT8(X)))))
#define DETECT(X)                (gpuCreal(gpuCmul(X,gpuConj(X))))


#ifdef __cplusplus
extern "C" {
#endif


void cu_form_incoh_beam(
        uint8_t *data, uint8_t *d_data, size_t data_size,
        float *d_incoh,
        unsigned int nsample, int nchan, int ninput,
        float *offsets, float *d_offsets,
        float *scales, float *d_scales,
        uint8_t *Iscaled, uint8_t *d_Iscaled, size_t Iscaled_size
        );


void vmApplyJChunk( vcsbeam_context *vm );
void vmBeamformChunk( vcsbeam_context *vm );
void vmBeamformSecond( vcsbeam_context *vm );
void vmPullE( vcsbeam_context *vm );
void vmPullS( vcsbeam_context *vm );

void prepare_data_buffer_fine( gpuDoubleComplex *data_buffer_fine, vcsbeam_context *vm,
                    uintptr_t timestep_idx );
void vmSendSToFits( vcsbeam_context *vm, mpi_psrfits *mpfs );

float *create_pinned_data_buffer( size_t size );

void vmPushPolIdxLists( vcsbeam_context *vm );

vm_error vmReadNextSecond( vcsbeam_context *vm );

gpuDoubleComplex ****create_invJi( int nstation, int nchan, int pol );
void              destroy_invJi( gpuDoubleComplex ****array, int nstation, int nchan, int npol );

gpuDoubleComplex *create_data_buffer_fine( int npointing, int nsamples, int nchan, int npol );

void allocate_input_output_arrays( void **data, void **d_data, size_t size );
void free_input_output_arrays( void *data, void *d_data );

#ifdef __cplusplus
}
#endif



/********************
 *                  *
 *   BEAM_PSRFITS   *
 *                  *
 ********************/

#ifdef __cplusplus
extern "C" {
#endif

void populate_psrfits_header(
        vcsbeam_context  *vm,
        struct psrfits   *pf,
        int               max_sec_per_file,
        int               outpol,
        beam_geom        *beam_geom_vals,
        char             *incoh_basename,
        bool              is_coherent );

void populate_spliced_psrfits_header(
        vcsbeam_context  *vm,
        struct psrfits   *pf,
        int               max_sec_per_file,
        int               outpol,
        beam_geom        *beam_geom_vals,
        char             *basename,
        bool              is_coherent );

void free_psrfits( struct psrfits *pf );

void vmInitMPIPsrfits(
        vcsbeam_context *vm,
        mpi_psrfits *mpf,
        int max_sec_per_file,
        int nstokes,
        beam_geom *bg,
        char *outfile,
        bool is_coherent );

void free_mpi_psrfits( mpi_psrfits *mpf );

void gather_splice_psrfits( mpi_psrfits *mpf );
void wait_splice_psrfits( mpi_psrfits *mpf );

#ifdef __cplusplus
}
#endif


/*******************
 *                 *
 *    BEAM_VDIF    *
 *                 *
 *******************/

/* convenience type - this just collects all the vdif info together */
struct vdifinfo
{
    int frame_length;         // Length of the vdif frame
    int frame_rate;           // Frames per second
    size_t samples_per_frame; // Number of time samples per vdif frame
    int dataarraylength;      // The frame length minus the header
    int bits;                 // Bits per sample
    int nchan;                // Channels per frame
    int chan_width;           // Channel width in hertz
    int sample_rate;          // Sample rate in hertz
    int npol;                 // Number of polarisations
    int iscomplex;            // Complex sample flag
    int threadid;             // Which thread are we
    char stationid[3];        // Which station are we
    char exp_name[17];        // Experiment name
    char scan_name[17];       // Scan_name
    size_t block_size;        // Size of one second of output data including headers
    size_t sizeof_buffer;     // Size of one second of 32bit complex beam data (no headers)
    size_t sizeof_beam;       // Size of 1 sample of 32bit complex beam data (no headers)
    float *b_scales;          // Bandpass mean
    float *b_offsets;         // Bandpass offset

    // observation info
    char telescope[24];
    char source[24];
    char obs_mode[8];
    double fctr;

    char ra_str[16];
    char dec_str[16];

    double BW;

    double MJD_start;
    double sec_offset;
    double MJD_epoch;

    char date_obs[24];
    char basefilename[1024];

    int got_scales;
};

#ifdef __cplusplus
extern "C" {
#endif


void vdif_write_data( struct vdifinfo *vf, int8_t *output );
void vdif_write_second( struct vdifinfo *vf, vdif_header *vhdr,
        float *data_buffer_vdif );

void vmPopulateVDIFHeader(
        vcsbeam_context  *vm,
        beam_geom        *beam_geom_vals,
        double           mjd_start,
        double           sec_offset );

void to_offset_binary( int8_t *i, int n );


#ifdef __cplusplus
}
#endif



/********************
 *                  *
 *   PRIMARY_BEAM   *
 *                  *
 ********************/

#define NCONFIGS           138
#define DEAD_CONFIG        (NCONFIGS - 1)
#define MANY_DEAD_DIPOLES  -1

#define PB_IDX(p,a,pol,na,npol) ((p)*(na)*(npol) + (a)*(npol) + (pol))


#ifdef __cplusplus
extern "C" {
#endif


void handle_hyperbeam_error(char file[], int line_num, const char function_name[]);

void create_delays_amps_from_metafits(
        MetafitsMetadata *metafits_metadata, uint32_t ***delays, double ***amps );

void free_delays_amps(
        MetafitsMetadata *metafits_metadata, uint32_t **delays, double **amps );

void parallactic_angle_correction(
    double *P,    // output rotation matrix
    double lat,   // observing latitude (radians)
    double az,    // azimuth angle (radians)
    double za);   // zenith angle (radians)

int hash_dipole_config( double * );

void vmCalcB(
        vcsbeam_context   *vm,
        beam_geom         *beam_geom_vals );

void free_primary_beam( primary_beam *pb );

void calc_normalised_beam_response( FEEBeam *beam, double az, double za, double freq_hz, uint32_t *delays, double *amps, double *IQUV, gpuDoubleComplex *J, bool apply_pa_correction );

#ifdef __cplusplus
}
#endif




#endif<|MERGE_RESOLUTION|>--- conflicted
+++ resolved
@@ -967,14 +967,9 @@
 extern "C" {
 #endif
 
-<<<<<<< HEAD
-void cu_invert_pfb( cuDoubleComplex *data_buffer_fine, int file_no,
+void cu_invert_pfb( gpuDoubleComplex *data_buffer_fine, int file_no,
                         int npointing, int nsamples, int nchan, int npol,
-=======
-void cu_invert_pfb( gpuDoubleComplex *data_buffer_fine, int file_no,
-                        int npointing, int nsamples, int nchan, int npol, int sizeof_buffer,
->>>>>>> 6fcc7e46
-                        struct gpu_ipfb_arrays *g, float *data_buffer_uvdif );
+                        struct gpu_ipfb_arrays *g, float *data_buffer_vdif );
 
 void cu_load_ipfb_filter( pfb_filter *filter, struct gpu_ipfb_arrays *g );
 
