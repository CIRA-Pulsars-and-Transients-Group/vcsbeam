/********************************************************
 *                                                      *
 * Licensed under the Academic Free License version 3.0 *
 *                                                      *
 ********************************************************/

#include <stdlib.h>
#include <stdio.h>
#include <string.h>
#include <math.h>
#include <fftw3.h>
#include "vdifio.h"
#include "psrfits.h"
#include "slamac.h"
#include "beam_common.h"
#include "beam_vdif.h"
#include "mwa_header.h"
#include "vdifio.h"
#include "ascii_header.h"
#include "filter.h"
#include "mycomplex.h"

#ifndef HAVE_CUDA
#include <omp.h>
#endif

void vdif_write_second( struct vdifinfo *vf, vdif_header *vhdr,
                        float *data_buffer_vdif, float *gain )
{

    // Set level occupancy
    float rmean, imean;
    ComplexFloat cmean, stddev;

    get_mean_complex(
            (ComplexFloat *)data_buffer_vdif,
            vf->sizeof_buffer/2.0,
            &rmean, &imean, &cmean );

    stddev = get_std_dev_complex(
            (ComplexFloat *)data_buffer_vdif,
            vf->sizeof_buffer/2.0 );

    if (fabsf(rmean) > 0.001)
    {
        fprintf( stderr, "warning: vdif_write_second: significantly "
                         "non-zero mean (%f), adjusting data\n", rmean );
        unsigned int i;
        for (i = 0; i < vf->sizeof_buffer/2; i++)
        {
            data_buffer_vdif[2*i+0] -= CRealf(cmean);
            data_buffer_vdif[2*i+1] -= CImagf(cmean);
        }
    }

    vf->b_scales[0] = CRealf(stddev);
    vf->b_scales[1] = CRealf(stddev);

    vf->got_scales = 1;
    set_level_occupancy(
            (ComplexFloat *)data_buffer_vdif,
            vf->sizeof_buffer/2.0, gain);

    // Normalise
    normalise_complex(
            (ComplexFloat *)data_buffer_vdif,
            vf->sizeof_buffer/2.0,
<<<<<<< HEAD
            *gain );
    
    float *data_buffer_ptr = data_buffer_vdif;
    
    //Only using the buffer for the pointing
    float *pointing_buffer  = malloc( vf->sizeof_buffer * sizeof(float) );
    memcpy(pointing_buffer, data_buffer_ptr + p * vf->sizeof_buffer,
           vf->sizeof_buffer * sizeof(float) );
=======
            1.0/(*gain) );
>>>>>>> daa4a9f6

    float *data_buffer_ptr = data_buffer_vdif;
    size_t offset_out_vdif = 0;

    int8_t *out_buffer_8_vdif = (int8_t *)malloc(vf->block_size);

    while  (offset_out_vdif < vf->block_size) {

        // Add the current header
        memcpy( (out_buffer_8_vdif + offset_out_vdif), vhdr, VDIF_HEADER_SIZE );

        // Offset into the output array
        offset_out_vdif += VDIF_HEADER_SIZE;

        // Convert from float to int8
        float2int8_trunc( data_buffer_ptr, vf->sizeof_beam, -126.0, 127.0,
                          (out_buffer_8_vdif + offset_out_vdif) );
        to_offset_binary( (out_buffer_8_vdif + offset_out_vdif),
                          vf->sizeof_beam );

        offset_out_vdif += vf->frame_length - VDIF_HEADER_SIZE; // increment output offset
        data_buffer_ptr += vf->sizeof_beam;
        nextVDIFHeader( vhdr, vf->frame_rate );
    }

    // Write a full second's worth of samples
    vdif_write_data( vf, out_buffer_8_vdif );

    free( out_buffer_8_vdif );
}

void vdif_write_data( struct vdifinfo *vf, int8_t *output )
{
    // form the filename
    // there is a standard naming convention
    char  filename[1030];
    sprintf( filename, "%s.vdif", vf->basefilename );

    //fprintf(stderr,"Attempting to open VDIF file for writing: %s\n",filename);
    FILE *fs = fopen( filename, "a" );
    fwrite( output, vf->block_size, 1, fs );
    fclose( fs );

    // write a CPSR2 test header for DSPSR
    char ascii_header[MWA_HEADER_SIZE] = MWA_HEADER_INIT;
    //ascii_header_set( ascii_header, "UTC_START", "%s", vf->date_obs  );
    ascii_header_set( ascii_header, "DATAFILE",   "%s", filename      );
    ascii_header_set( ascii_header, "INSTRUMENT", "%s", "VDIF"        );
    ascii_header_set( ascii_header, "TELESCOPE",  "%s", vf->telescope );
    ascii_header_set( ascii_header, "MODE",       "%s", vf->obs_mode  );
    ascii_header_set( ascii_header, "FREQ",       "%f", vf->fctr      );

    ascii_header_set( ascii_header, "BW",         "%f", vf->BW        );
    ascii_header_set( ascii_header, "RA",         "%s", vf->ra_str    );
    ascii_header_set( ascii_header, "DEC",        "%s", vf->dec_str   );
    ascii_header_set( ascii_header, "SOURCE",     "%s", vf->source    );

    sprintf( filename, "%s.hdr", vf->basefilename );
    fs = fopen( filename,"w" );
    fwrite( ascii_header, MWA_HEADER_SIZE, 1, fs );
    fclose( fs );

}


void populate_vdif_header(
        struct vdifinfo *vf,
        vdif_header     *vhdr,
        char            *metafits,
        char            *obsid,
        char            *time_utc,
        int              sample_rate,
        long int         frequency,
        int              nchan, 
        long int         chan_width,
        char            *rec_channel,
        struct delays   *delay_vals,
        int              npointing )
{
    for ( int p=0; p<npointing; p++ )
    {
        // First how big is a DataFrame
        vf[p].bits              = 8;   // this is because it is all the downstream apps support (dspsr/diFX)
        vf[p].iscomplex         = 1;   // (it is complex data)
        vf[p].nchan             = 2;   // I am hardcoding this to 2 channels per thread - one per pol
        vf[p].samples_per_frame = 128; // also hardcoding to 128 time-samples per frame
        vf[p].sample_rate       = sample_rate*128;  // = 1280000 (also hardcoding this to the raw channel rate)
        vf[p].BW                = 1.28;

        vf[p].frame_length  = (vf[p].nchan * (vf[p].iscomplex+1) * vf[p].samples_per_frame) +
                            VDIF_HEADER_SIZE;                                         // = 544
        vf[p].threadid      = 0;
        sprintf( vf[p].stationid, "mw" );

        vf[p].frame_rate = sample_rate;                                                 // = 10000
        vf[p].block_size = vf[p].frame_length * vf[p].frame_rate;                           // = 5440000

        // A single frame (128 samples). Remember vf.nchan is kludged to npol
        vf[p].sizeof_beam = vf[p].samples_per_frame * vf[p].nchan * (vf[p].iscomplex+1);      // = 512

        // One full second (1.28 million 2 bit samples)
        vf[p].sizeof_buffer = vf[p].frame_rate * vf[p].sizeof_beam;                         // = 5120000

        createVDIFHeader( vhdr, vf[p].frame_length, vf[p].threadid, vf[p].bits, vf[p].nchan,
                                vf[p].iscomplex, vf[p].stationid);

        // Now we have to add the time
        uint64_t start_day = delay_vals->intmjd;
        uint64_t start_sec = roundf( delay_vals->fracmjd * 86400.0 );
        uint64_t mjdsec    = (start_day * 86400) + start_sec; // Note the VDIFEpoch is strange - from the standard

        setVDIFEpoch( vhdr, start_day );
        setVDIFMJDSec( vhdr, mjdsec );
        setVDIFFrameNumber( vhdr, 0 );

        // Get the project ID directly from the metafits file
        fitsfile *fptr = NULL;
        int status     = 0;

        fits_open_file(&fptr, metafits, READONLY, &status);
        fits_read_key(fptr, TSTRING, "PROJECT", vf[p].exp_name, NULL, &status);
        fits_close_file(fptr, &status);

        strncpy( vf[p].scan_name, obsid, 17 );

        vf[p].b_scales   = (float *)malloc( sizeof(float) * vf[p].nchan );
        vf[p].b_offsets  = (float *)malloc( sizeof(float) * vf[p].nchan );
        vf[p].got_scales = 1;

        strncpy( vf[p].telescope, "MWA", 24);
        strncpy( vf[p].obs_mode,  "PSR", 8);

        // Determine the RA and Dec strings
        double ra2000  = delay_vals[p].mean_ra  * DR2D;
        double dec2000 = delay_vals[p].mean_dec * DR2D;

        dec2hms(vf[p].ra_str,  ra2000/15.0, 0); // 0 = no '+' sign
        dec2hms(vf[p].dec_str, dec2000,     1); // 1 = with '+' sign

        strncpy( vf[p].date_obs, time_utc, 24);

        vf[p].MJD_epoch = delay_vals->intmjd + delay_vals->fracmjd;
        vf[p].fctr      = (frequency + (nchan/2.0)*chan_width)/1.0e6; // (MHz)
        strncpy( vf[p].source, "unset", 24 );

        // The output file basename
        int ch = atoi(rec_channel);
        sprintf( vf[p].basefilename, "%s_%s_%s_%s_ch%03d",
                 vf[p].exp_name, vf[p].scan_name, vf[p].ra_str, vf[p].dec_str, ch);
    }
}


ComplexFloat get_std_dev_complex(ComplexFloat *input, int nsamples)
{
    // assume zero mean
    float rtotal = 0;
    float itotal = 0;
    float isigma = 0;
    float rsigma = 0;
    int i;

    for (i=0;i<nsamples;i++){
         rtotal = rtotal+(CRealf(input[i])*CRealf(input[i]));
         itotal = itotal+(CImagf(input[i])*CImagf(input[i]));

     }
    rsigma = sqrtf((1.0/(nsamples-1))*rtotal);
    isigma = sqrtf((1.0/(nsamples-1))*itotal);

    return CMakef( rsigma, isigma );
}

void set_level_occupancy(ComplexFloat *input, int nsamples, float *new_gain)
{
    //float percentage = 0.0;
    //float occupancy = 17.0;
    float limit = 0.00001;
    float step = 0.001;
    int i = 0;
    float gain = *new_gain;

    float percentage_clipped = 100;
    //while (percentage_clipped > 0 && percentage_clipped > limit) {
        int count = 0;
        int clipped = 0;
        for (i = 0; i < nsamples; i++) {
            if (isnan(CRealf(input[i])) || isnan(CImagf(input[i])))
            {
                fprintf( stderr, "error: set_level_occupancy: input[%d] = "
                                 "NaN\n", i );
                exit(EXIT_FAILURE);
            }
            if (fabs(gain*CRealf(input[i])) > 127 || fabs(gain*CImagf(input[i])) > 127 )
            {
                clipped++;
            }
        }
        percentage_clipped = ((float) clipped/nsamples) * 100;
        //The reduction in the gain was commented out until we work our a robust solution
        //if (percentage_clipped > limit) {
        //    gain = gain - step;
        //}
        if (clipped > 0)
        {
            fprintf(stdout,"warning: percentage samples clipped %f percent\n",percentage_clipped);
        }
    //}
    *new_gain = gain;
}


void get_mean_complex( ComplexFloat *input, int nsamples, float *rmean,
                       float *imean, ComplexFloat *cmean)
{
    int i;

    float rtotal = 0;
    float itotal = 0 ;

    ComplexFloat ctotal = CMakef( 0.0, 0.0 );

    for (i = 0; i < nsamples; i++)
    {
//if (isnan(CRealf(input[i])) || isnan(CImagf(input[i]))) { fprintf(stderr, "\ninput[%d] = %e + %e*I\n\n", i, CRealf(input[i]), CImagf(input[i])); exit(1); }
        rtotal += CRealf( input[i] );
        itotal += CImagf( input[i] );
        ctotal  = CAddf( ctotal, input[i] );
    }

    *rmean = rtotal / nsamples;
    *imean = itotal / nsamples;
    *cmean = CSclf( ctotal, 1.0 / (float)nsamples );
}

void normalise_complex(ComplexFloat *input, int nsamples, float scale)
{
    int i=0;

    for (i=0;i<nsamples;i++){
        input[i] = CSclf( input[i], scale );
    }
}


void to_offset_binary(int8_t *i, int n)
{
    int j;
    for (j = 0; j < n; j++) {
        i[j] = i[j] ^ 0x80;
    }
}

#ifndef HAVE_CUDA

void invert_pfb_ifft( ComplexDouble ***detected_beam, int file_no,
                      int nsamples, int nchan, int npol,
                      float *data_buffer_vdif )
/* "Invert the PFB" by simply applying an inverse FFT.
 * This function expects "detected_beam" to be structured as follows:
 *
 *   detected_beam[2*nsamples][nchan][npol]
 *
 * Although detected_samples potentially contains 2 seconds' worth of data,
 * this function only FFTs one second. The appropriate second is worked out
 * using file_no: if it is even, the first half of detected_beam is used,
 * if odd, the second half.
 *
 * The output of the inverse FFT is packed back into data_buffer_vdif, a 1D
 * array whose ordering is as follows:
 *
 *   time, pol, complexity
 *
 * This ordering is suited for immediate output to the VDIF format.
 */
{
    // Allocate FFTW arrays
    int arr_size = nsamples * nchan * npol;
    fftwf_complex *in  = (fftwf_complex *)fftwf_malloc( arr_size * sizeof(fftwf_complex) );

    // Create a plan for doing column-wise 1D transforms
    int rank     = 1;
    int n[]      = { nchan };
    int howmany  = nsamples * npol;
    int idist    = nchan;
    int odist    = nchan;
    int istride  = 1;
    int ostride  = 1;
    int *inembed = n, *onembed = n;
    fftwf_plan p = fftwf_plan_many_dft( rank, n, howmany,
                                        in, inembed, istride, idist,
                                        in, onembed, ostride, odist,
                                        FFTW_BACKWARD, FFTW_ESTIMATE );

    // Populate the FFTW arrays such that the middle channel of detected_beam
    // is placed nearest the DC term.

    int s;    // sample index

#pragma omp parallel for
    for (s = 0; s < nsamples; s ++)
    {
        int ds, ch, pol;
        int ii;   // "in" index
        int chi;  // corrected channel index for "in" array

        // Calculate the proper sample index for this second
        ds = (file_no % 2)*nsamples + s;

        for (ch  = 0; ch  < nchan; ch++ )
        for (pol = 0; pol < npol;  pol++)
        {
            // Swap the two halves of the array
            chi = (ch < nchan/2 ? ch + (nchan/2) : ch - (nchan/2));

            // Calculate the "in" index
            ii = nchan * npol * s +
                 nchan * pol +
                 chi;

            // Copy across the data (but set DC bin to 0)
            in[ii] = (chi == 0 ? 0.0 : detected_beam[ds][ch][pol]);
        }
    }

/*
    fprintf( stderr, "  First column to be iFFT'd (inside invert_pfb_ifft()): [\n" );
    for (s = 0; s < nchan; s++)
       fprintf( stderr, " %f + %f*I\n", creal(in[s]), cimag(in[s]) );
    fprintf( stderr, "]\n" );
*/

    // Execute the FFT
    fftwf_execute( p );

    // Pack result into the output array

#pragma omp parallel for
    for (s = 0; s < nsamples; s ++)
    {
        int ch, pol;
        int ii, oi; // "in" index & "out" index

        for (ch  = 0; ch  < nchan; ch++ )
        for (pol = 0; pol < npol;  pol++)
        {
            // Calculate the "in" index
            ii = nchan * npol * s +
                 nchan * pol +
                 ch;

            // Calculate the "out" index ("ch" here turns into a subdivision
            // of time)
            oi = 2 * npol * nchan * s +
                 2 * npol * ch +
                 2 * pol;

            // Copy data across, dividing by nchan to account for the lack of
            // normalisation in the FFTW library.
            data_buffer_vdif[oi]   = crealf(in[ii]) / (double)nchan;
            data_buffer_vdif[oi+1] = cimagf(in[ii]) / (double)nchan;
        }
    }

    // Clean up
    fftwf_free( in );
    fftwf_destroy_plan( p );
}

void invert_pfb_ord( ComplexDouble ***detected_beam, int file_no,
                      int nsamples, int nchan, int npol,
                      ComplexDouble **fils, int fil_size,
                      float *data_buffer_uvdif )
/* "Invert the PFB" by applying a resynthesis filter.
 * This function expects "detected_beam" to be structured as follows:
 *
 *   detected_beam[2*nsamples][nchan][npol]
 *
 * Although detected_samples potentially contains 2 seconds' worth of data,
 * this function only inverts 1 second. The appropriate second is worked out
 * using file_no: if it is even, the first half of detected_beam is used,
 * if odd, the second half.
 *
 * The output of the inversion is packed back into data_buffer_vdif, a 1D
 * array whose ordering is as follows:
 *
 *   time, pol, complexity
 *
 * This ordering is suited for immediate output to the VDIF format.
 *
 * Finally, fils points to a 2D array of filter coefficients, each row of
 * which has been "rotated" with phase ramps of different amounts. It is
 * assumed that fils has size:
 *
 *   fils[nchan][fil_size]
 */
{
    // Set the output buffer to zeros
    int s;
#pragma omp parallel for
    for (s = 0; s < npol*nchan*nsamples*2; s++)
    {
        data_buffer_uvdif[s] = 0.0;
    }

    // Loop over (output) sample -- embarassingly parallel
#pragma omp parallel for
    for (s = 0; s < nchan*nsamples; s++)
    {
        //fprintf( stderr, "  Thread num: %d, s = %d\n", omp_get_thread_num(), s );
        int U        = nchan;        // upsampling factor = number of channels
        int i0;                      // The index of the first input sample to
                                     // be included in the output sum
        int f0;                      // The index of the first filter coeffi-
                                     // cient to be included in the output sum
        int N        = nsamples * U; // The total number of output samples
        int ch, f, i, pol, oi;       // Various loop counters
        ComplexDouble part;

        for (pol = 0; pol < npol; pol++)
        {
            // Calculate the output index for data_buffer_uvdif
            oi = 2*npol*s + 2*pol;

            // First take care of the corner case = the very first second
            if (file_no == 0 && s < fil_size - 1)
            {
                //data_buffer_uvdif[oi  ] = 0.0; // "real"
                //data_buffer_uvdif[oi+1] = 0.0; // "imag"
                continue;
            }

            // Calculate the first input idx to be included in this out sample
            if (file_no % 2 == 0)
                i0 = ((s + 2*N - fil_size + U) / U) % (2*nsamples);
            else // file_no % 2 == 1
                i0 = (s + 1*N - fil_size + U) / U;

            // Calculate the first filter coefficient index
            f0 = (U - (s % U) - 1) % U;

            // Loop over channels and filter coefficients to calculate output
            for (ch = 0; ch < nchan; ch++)
            //for (ch = 3; ch < 4; ch++)
            {
                i = i0;
                for (f = f0; f < fil_size; f += U)
                {
                    part = CMuld( fils[ch][(fil_size-1) - f], detected_beam[i][ch][pol] );
                    data_buffer_uvdif[oi  ] += CReald(part);
                    data_buffer_uvdif[oi+1] += CImagd(part);

                    // Update input index simultaneously with filter coeff
                    i++;
                    if (i == 2*nsamples)  i = 0; // (i.e. loop back around to
                                                 //  the other second)
                } // Loop over relevant filter coefficients
            } // Loop over channels

            // Normalise the result
            data_buffer_uvdif[oi  ] /= nchan;
            data_buffer_uvdif[oi+1] /= nchan;

        } // Loop over X/Y pol
    } // Loop over samples
}

#endif<|MERGE_RESOLUTION|>--- conflicted
+++ resolved
@@ -65,7 +65,6 @@
     normalise_complex(
             (ComplexFloat *)data_buffer_vdif,
             vf->sizeof_buffer/2.0,
-<<<<<<< HEAD
             *gain );
     
     float *data_buffer_ptr = data_buffer_vdif;
@@ -74,9 +73,6 @@
     float *pointing_buffer  = malloc( vf->sizeof_buffer * sizeof(float) );
     memcpy(pointing_buffer, data_buffer_ptr + p * vf->sizeof_buffer,
            vf->sizeof_buffer * sizeof(float) );
-=======
-            1.0/(*gain) );
->>>>>>> daa4a9f6
 
     float *data_buffer_ptr = data_buffer_vdif;
     size_t offset_out_vdif = 0;
