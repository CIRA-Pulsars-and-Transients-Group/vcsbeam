/********************************************************
 *                                                      *
 * Licensed under the Academic Free License version 3.0 *
 *                                                      *
 ********************************************************/

#include <stdlib.h>
#include <stdio.h>
#include <string.h>
#include <math.h>
#include <fftw3.h>
#include "vdifio.h"
#include "psrfits.h"
#include "slamac.h"
#include "beam_common.h"
#include "beam_vdif.h"
#include "mwa_header.h"
#include "vdifio.h"
#include "ascii_header.h"
#include "filter.h"
#include "mycomplex.h"

#ifndef HAVE_CUDA
#include <omp.h>
#endif

void vdif_write_second( struct vdifinfo *vf, vdif_header *vhdr,
                        float *data_buffer_vdif, float *gain )
{
/*
    // Set level occupancy
    float rmean, imean;
    ComplexFloat cmean, stddev;

    get_mean_complex(
            (ComplexFloat *)data_buffer_vdif,
            vf->sizeof_buffer/2.0,
            &rmean, &imean, &cmean );

    stddev = get_std_dev_complex(
            (ComplexFloat *)data_buffer_vdif,
            vf->sizeof_buffer/2.0 );

    if (fabsf(rmean) > 0.001)
    {
        fprintf( stderr, "warning: vdif_write_second: significantly "
                         "non-zero mean (%f), adjusting data\n", rmean );
        unsigned int i;
        for (i = 0; i < vf->sizeof_buffer/2; i++)
        {
            data_buffer_vdif[2*i+0] -= CRealf(cmean);
            data_buffer_vdif[2*i+1] -= CImagf(cmean);
        }
    }

    vf->b_scales[0] = CRealf(stddev);
    vf->b_scales[1] = CRealf(stddev);

    vf->got_scales = 1;
    set_level_occupancy(
            (ComplexFloat *)data_buffer_vdif,
            vf->sizeof_buffer/2.0, gain);

    // Normalise
    normalise_complex(
            (ComplexFloat *)data_buffer_vdif,
            vf->sizeof_buffer/2.0,
<<<<<<< HEAD
            1.0/(*gain) );
*/
=======
            *gain );
    
    //Only using the buffer for the pointing
    //float *pointing_buffer  = malloc( vf->sizeof_buffer * sizeof(float) );
    //memcpy(pointing_buffer, data_buffer_ptr + p * vf->sizeof_buffer,
    //       vf->sizeof_buffer * sizeof(float) );

>>>>>>> 31240e58
    float *data_buffer_ptr = data_buffer_vdif;
    size_t offset_out_vdif = 0;

    int8_t *out_buffer_8_vdif = (int8_t *)malloc(vf->block_size);

    while  (offset_out_vdif < vf->block_size) {

        // Add the current header
        memcpy( (out_buffer_8_vdif + offset_out_vdif), vhdr, VDIF_HEADER_SIZE );

        // Offset into the output array
        offset_out_vdif += VDIF_HEADER_SIZE;

        // Convert from float to int8
        float2int8_trunc( data_buffer_ptr, vf->sizeof_beam, -126.0, 127.0,
                          (out_buffer_8_vdif + offset_out_vdif) );
        to_offset_binary( (out_buffer_8_vdif + offset_out_vdif),
                          vf->sizeof_beam );

        offset_out_vdif += vf->frame_length - VDIF_HEADER_SIZE; // increment output offset
        data_buffer_ptr += vf->sizeof_beam;
        nextVDIFHeader( vhdr, vf->frame_rate );
    }

    // Write a full second's worth of samples
    vdif_write_data( vf, out_buffer_8_vdif );

    free( out_buffer_8_vdif );
}

void vdif_write_data( struct vdifinfo *vf, int8_t *output )
{
    // form the filename
    // there is a standard naming convention
    char  filename[1030];
    sprintf( filename, "%s.vdif", vf->basefilename );

    //fprintf(stderr,"Attempting to open VDIF file for writing: %s\n",filename);
    FILE *fs = fopen( filename, "a" );
    fwrite( output, vf->block_size, 1, fs );
    fclose( fs );

    // write a CPSR2 test header for DSPSR
    char ascii_header[MWA_HEADER_SIZE] = MWA_HEADER_INIT;
    //ascii_header_set( ascii_header, "UTC_START", "%s", vf->date_obs  );
    ascii_header_set( ascii_header, "DATAFILE",   "%s", filename      );
    ascii_header_set( ascii_header, "INSTRUMENT", "%s", "VDIF"        );
    ascii_header_set( ascii_header, "TELESCOPE",  "%s", vf->telescope );
    ascii_header_set( ascii_header, "MODE",       "%s", vf->obs_mode  );
    ascii_header_set( ascii_header, "FREQ",       "%f", vf->fctr      );

    ascii_header_set( ascii_header, "BW",         "%f", vf->BW        );
    ascii_header_set( ascii_header, "RA",         "%s", vf->ra_str    );
    ascii_header_set( ascii_header, "DEC",        "%s", vf->dec_str   );
    ascii_header_set( ascii_header, "SOURCE",     "%s", vf->source    );

    sprintf( filename, "%s.hdr", vf->basefilename );
    fs = fopen( filename,"w" );
    fwrite( ascii_header, MWA_HEADER_SIZE, 1, fs );
    fclose( fs );

}


void populate_vdif_header(
        struct vdifinfo *vf,
        vdif_header     *vhdr,
        char            *metafits,
        char            *obsid,
        char            *time_utc,
        int              sample_rate,
        long int         frequency,
        int              nchan, 
        long int         chan_width,
        char            *rec_channel,
        struct delays   *delay_vals,
        int              npointing )
{
    for ( int p=0; p<npointing; p++ )
    {
        // First how big is a DataFrame
        vf[p].bits              = 8;   // this is because it is all the downstream apps support (dspsr/diFX)
        vf[p].iscomplex         = 1;   // (it is complex data)
        vf[p].nchan             = 2;   // I am hardcoding this to 2 channels per thread - one per pol
        vf[p].samples_per_frame = 128; // also hardcoding to 128 time-samples per frame
        vf[p].sample_rate       = sample_rate*128;  // = 1280000 (also hardcoding this to the raw channel rate)
        vf[p].BW                = 1.28;

        vf[p].frame_length  = (vf[p].nchan * (vf[p].iscomplex+1) * vf[p].samples_per_frame) +
                            VDIF_HEADER_SIZE;                                         // = 544
        vf[p].threadid      = 0;
        sprintf( vf[p].stationid, "mw" );

        vf[p].frame_rate = sample_rate;                                                 // = 10000
        vf[p].block_size = vf[p].frame_length * vf[p].frame_rate;                           // = 5440000

        // A single frame (128 samples). Remember vf.nchan is kludged to npol
        vf[p].sizeof_beam = vf[p].samples_per_frame * vf[p].nchan * (vf[p].iscomplex+1);      // = 512

        // One full second (1.28 million 2 bit samples)
        vf[p].sizeof_buffer = vf[p].frame_rate * vf[p].sizeof_beam;                         // = 5120000

        createVDIFHeader( vhdr, vf[p].frame_length, vf[p].threadid, vf[p].bits, vf[p].nchan,
                                vf[p].iscomplex, vf[p].stationid);

        // Now we have to add the time
        uint64_t start_day = delay_vals->intmjd;
        uint64_t start_sec = roundf( delay_vals->fracmjd * 86400.0 );
        uint64_t mjdsec    = (start_day * 86400) + start_sec; // Note the VDIFEpoch is strange - from the standard

        setVDIFEpoch( vhdr, start_day );
        setVDIFMJDSec( vhdr, mjdsec );
        setVDIFFrameNumber( vhdr, 0 );

        // Get the project ID directly from the metafits file
        fitsfile *fptr = NULL;
        int status     = 0;

        fits_open_file(&fptr, metafits, READONLY, &status);
        fits_read_key(fptr, TSTRING, "PROJECT", vf[p].exp_name, NULL, &status);
        fits_close_file(fptr, &status);

        strncpy( vf[p].scan_name, obsid, 17 );

        vf[p].b_scales   = (float *)malloc( sizeof(float) * vf[p].nchan );
        vf[p].b_offsets  = (float *)malloc( sizeof(float) * vf[p].nchan );
        vf[p].got_scales = 1;

        strncpy( vf[p].telescope, "MWA", 24);
        strncpy( vf[p].obs_mode,  "PSR", 8);

        // Determine the RA and Dec strings
        double ra2000  = delay_vals[p].mean_ra  * DR2D;
        double dec2000 = delay_vals[p].mean_dec * DR2D;

        dec2hms(vf[p].ra_str,  ra2000/15.0, 0); // 0 = no '+' sign
        dec2hms(vf[p].dec_str, dec2000,     1); // 1 = with '+' sign

        strncpy( vf[p].date_obs, time_utc, 24);

        vf[p].MJD_epoch = delay_vals->intmjd + delay_vals->fracmjd;
        vf[p].fctr      = (frequency + (nchan/2.0)*chan_width)/1.0e6; // (MHz)
        strncpy( vf[p].source, "unset", 24 );

        // The output file basename
        int ch = atoi(rec_channel);
        sprintf( vf[p].basefilename, "%s_%s_%s_%s_ch%03d",
                 vf[p].exp_name, vf[p].scan_name, vf[p].ra_str, vf[p].dec_str, ch);
    }
}


ComplexFloat get_std_dev_complex(ComplexFloat *input, int nsamples)
{
    // assume zero mean
    float rtotal = 0;
    float itotal = 0;
    float isigma = 0;
    float rsigma = 0;
    int i;

    for (i=0;i<nsamples;i++){
         rtotal = rtotal+(CRealf(input[i])*CRealf(input[i]));
         itotal = itotal+(CImagf(input[i])*CImagf(input[i]));

     }
    rsigma = sqrtf((1.0/(nsamples-1))*rtotal);
    isigma = sqrtf((1.0/(nsamples-1))*itotal);

    return CMakef( rsigma, isigma );
}

void set_level_occupancy(ComplexFloat *input, int nsamples, float *new_gain)
{
    //float percentage = 0.0;
    //float occupancy = 17.0;
    //float limit = 0.00001;
    //float step = 0.001;
    int i = 0;
    float gain = *new_gain;

    float percentage_clipped = 100;
    //while (percentage_clipped > 0 && percentage_clipped > limit) {
        int clipped = 0;
        for (i = 0; i < nsamples; i++) {
            if (isnan(CRealf(input[i])) || isnan(CImagf(input[i])))
            {
                fprintf( stderr, "error: set_level_occupancy: input[%d] = "
                                 "NaN\n", i );
                exit(EXIT_FAILURE);
            }
            if (fabs(gain*CRealf(input[i])) > 127 || fabs(gain*CImagf(input[i])) > 127 )
            {
                clipped++;
            }
        }
        percentage_clipped = ((float) clipped/nsamples) * 100;
        //The reduction in the gain was commented out until we work our a robust solution
        //if (percentage_clipped > limit) {
        //    gain = gain - step;
        //}
        if (clipped > 0)
        {
            fprintf(stdout,"warning: percentage samples clipped %f percent\n",percentage_clipped);
        }
    //}
    *new_gain = gain;
}


void get_mean_complex( ComplexFloat *input, int nsamples, float *rmean,
                       float *imean, ComplexFloat *cmean)
{
    int i;

    float rtotal = 0;
    float itotal = 0 ;

    ComplexFloat ctotal = CMakef( 0.0, 0.0 );

    for (i = 0; i < nsamples; i++)
    {
//if (isnan(CRealf(input[i])) || isnan(CImagf(input[i]))) { fprintf(stderr, "\ninput[%d] = %e + %e*I\n\n", i, CRealf(input[i]), CImagf(input[i])); exit(1); }
        rtotal += CRealf( input[i] );
        itotal += CImagf( input[i] );
        ctotal  = CAddf( ctotal, input[i] );
    }

    *rmean = rtotal / nsamples;
    *imean = itotal / nsamples;
    *cmean = CSclf( ctotal, 1.0 / (float)nsamples );
}

void normalise_complex(ComplexFloat *input, int nsamples, float scale)
{
    int i=0;

    for (i=0;i<nsamples;i++){
        input[i] = CSclf( input[i], scale );
    }
}


void to_offset_binary(int8_t *i, int n)
{
    int j;
    for (j = 0; j < n; j++) {
        i[j] = i[j] ^ 0x80;
    }
}

#ifndef HAVE_CUDA

void invert_pfb_ifft( ComplexDouble ***detected_beam, int file_no,
                      int nsamples, int nchan, int npol,
                      float *data_buffer_vdif )
/* "Invert the PFB" by simply applying an inverse FFT.
 * This function expects "detected_beam" to be structured as follows:
 *
 *   detected_beam[2*nsamples][nchan][npol]
 *
 * Although detected_samples potentially contains 2 seconds' worth of data,
 * this function only FFTs one second. The appropriate second is worked out
 * using file_no: if it is even, the first half of detected_beam is used,
 * if odd, the second half.
 *
 * The output of the inverse FFT is packed back into data_buffer_vdif, a 1D
 * array whose ordering is as follows:
 *
 *   time, pol, complexity
 *
 * This ordering is suited for immediate output to the VDIF format.
 */
{
    // Allocate FFTW arrays
    int arr_size = nsamples * nchan * npol;
    fftwf_complex *in  = (fftwf_complex *)fftwf_malloc( arr_size * sizeof(fftwf_complex) );

    // Create a plan for doing column-wise 1D transforms
    int rank     = 1;
    int n[]      = { nchan };
    int howmany  = nsamples * npol;
    int idist    = nchan;
    int odist    = nchan;
    int istride  = 1;
    int ostride  = 1;
    int *inembed = n, *onembed = n;
    fftwf_plan p = fftwf_plan_many_dft( rank, n, howmany,
                                        in, inembed, istride, idist,
                                        in, onembed, ostride, odist,
                                        FFTW_BACKWARD, FFTW_ESTIMATE );

    // Populate the FFTW arrays such that the middle channel of detected_beam
    // is placed nearest the DC term.

    int s;    // sample index

#pragma omp parallel for
    for (s = 0; s < nsamples; s ++)
    {
        int ds, ch, pol;
        int ii;   // "in" index
        int chi;  // corrected channel index for "in" array

        // Calculate the proper sample index for this second
        ds = (file_no % 2)*nsamples + s;

        for (ch  = 0; ch  < nchan; ch++ )
        for (pol = 0; pol < npol;  pol++)
        {
            // Swap the two halves of the array
            chi = (ch < nchan/2 ? ch + (nchan/2) : ch - (nchan/2));

            // Calculate the "in" index
            ii = nchan * npol * s +
                 nchan * pol +
                 chi;

            // Copy across the data (but set DC bin to 0)
            in[ii] = (chi == 0 ? 0.0 : detected_beam[ds][ch][pol]);
        }
    }

/*
    fprintf( stderr, "  First column to be iFFT'd (inside invert_pfb_ifft()): [\n" );
    for (s = 0; s < nchan; s++)
       fprintf( stderr, " %f + %f*I\n", creal(in[s]), cimag(in[s]) );
    fprintf( stderr, "]\n" );
*/

    // Execute the FFT
    fftwf_execute( p );

    // Pack result into the output array

#pragma omp parallel for
    for (s = 0; s < nsamples; s ++)
    {
        int ch, pol;
        int ii, oi; // "in" index & "out" index

        for (ch  = 0; ch  < nchan; ch++ )
        for (pol = 0; pol < npol;  pol++)
        {
            // Calculate the "in" index
            ii = nchan * npol * s +
                 nchan * pol +
                 ch;

            // Calculate the "out" index ("ch" here turns into a subdivision
            // of time)
            oi = 2 * npol * nchan * s +
                 2 * npol * ch +
                 2 * pol;

            // Copy data across, dividing by nchan to account for the lack of
            // normalisation in the FFTW library.
            data_buffer_vdif[oi]   = crealf(in[ii]) / (double)nchan;
            data_buffer_vdif[oi+1] = cimagf(in[ii]) / (double)nchan;
        }
    }

    // Clean up
    fftwf_free( in );
    fftwf_destroy_plan( p );
}

void invert_pfb_ord( ComplexDouble ***detected_beam, int file_no,
                      int nsamples, int nchan, int npol,
                      ComplexDouble **fils, int fil_size,
                      float *data_buffer_uvdif )
/* "Invert the PFB" by applying a resynthesis filter.
 * This function expects "detected_beam" to be structured as follows:
 *
 *   detected_beam[2*nsamples][nchan][npol]
 *
 * Although detected_samples potentially contains 2 seconds' worth of data,
 * this function only inverts 1 second. The appropriate second is worked out
 * using file_no: if it is even, the first half of detected_beam is used,
 * if odd, the second half.
 *
 * The output of the inversion is packed back into data_buffer_vdif, a 1D
 * array whose ordering is as follows:
 *
 *   time, pol, complexity
 *
 * This ordering is suited for immediate output to the VDIF format.
 *
 * Finally, fils points to a 2D array of filter coefficients, each row of
 * which has been "rotated" with phase ramps of different amounts. It is
 * assumed that fils has size:
 *
 *   fils[nchan][fil_size]
 */
{
    // Set the output buffer to zeros
    int s;
#pragma omp parallel for
    for (s = 0; s < npol*nchan*nsamples*2; s++)
    {
        data_buffer_uvdif[s] = 0.0;
    }

    // Loop over (output) sample -- embarassingly parallel
#pragma omp parallel for
    for (s = 0; s < nchan*nsamples; s++)
    {
        //fprintf( stderr, "  Thread num: %d, s = %d\n", omp_get_thread_num(), s );
        int U        = nchan;        // upsampling factor = number of channels
        int i0;                      // The index of the first input sample to
                                     // be included in the output sum
        int f0;                      // The index of the first filter coeffi-
                                     // cient to be included in the output sum
        int N        = nsamples * U; // The total number of output samples
        int ch, f, i, pol, oi;       // Various loop counters
        ComplexDouble part;

        for (pol = 0; pol < npol; pol++)
        {
            // Calculate the output index for data_buffer_uvdif
            oi = 2*npol*s + 2*pol;

            // First take care of the corner case = the very first second
            if (file_no == 0 && s < fil_size - 1)
            {
                //data_buffer_uvdif[oi  ] = 0.0; // "real"
                //data_buffer_uvdif[oi+1] = 0.0; // "imag"
                continue;
            }

            // Calculate the first input idx to be included in this out sample
            if (file_no % 2 == 0)
                i0 = ((s + 2*N - fil_size + U) / U) % (2*nsamples);
            else // file_no % 2 == 1
                i0 = (s + 1*N - fil_size + U) / U;

            // Calculate the first filter coefficient index
            f0 = (U - (s % U) - 1) % U;

            // Loop over channels and filter coefficients to calculate output
            for (ch = 0; ch < nchan; ch++)
            //for (ch = 3; ch < 4; ch++)
            {
                i = i0;
                for (f = f0; f < fil_size; f += U)
                {
                    part = CMuld( fils[ch][(fil_size-1) - f], detected_beam[i][ch][pol] );
                    data_buffer_uvdif[oi  ] += CReald(part);
                    data_buffer_uvdif[oi+1] += CImagd(part);

                    // Update input index simultaneously with filter coeff
                    i++;
                    if (i == 2*nsamples)  i = 0; // (i.e. loop back around to
                                                 //  the other second)
                } // Loop over relevant filter coefficients
            } // Loop over channels

            // Normalise the result
            data_buffer_uvdif[oi  ] /= nchan;
            data_buffer_uvdif[oi+1] /= nchan;

        } // Loop over X/Y pol
    } // Loop over samples
}

#endif<|MERGE_RESOLUTION|>--- conflicted
+++ resolved
@@ -27,56 +27,6 @@
 void vdif_write_second( struct vdifinfo *vf, vdif_header *vhdr,
                         float *data_buffer_vdif, float *gain )
 {
-/*
-    // Set level occupancy
-    float rmean, imean;
-    ComplexFloat cmean, stddev;
-
-    get_mean_complex(
-            (ComplexFloat *)data_buffer_vdif,
-            vf->sizeof_buffer/2.0,
-            &rmean, &imean, &cmean );
-
-    stddev = get_std_dev_complex(
-            (ComplexFloat *)data_buffer_vdif,
-            vf->sizeof_buffer/2.0 );
-
-    if (fabsf(rmean) > 0.001)
-    {
-        fprintf( stderr, "warning: vdif_write_second: significantly "
-                         "non-zero mean (%f), adjusting data\n", rmean );
-        unsigned int i;
-        for (i = 0; i < vf->sizeof_buffer/2; i++)
-        {
-            data_buffer_vdif[2*i+0] -= CRealf(cmean);
-            data_buffer_vdif[2*i+1] -= CImagf(cmean);
-        }
-    }
-
-    vf->b_scales[0] = CRealf(stddev);
-    vf->b_scales[1] = CRealf(stddev);
-
-    vf->got_scales = 1;
-    set_level_occupancy(
-            (ComplexFloat *)data_buffer_vdif,
-            vf->sizeof_buffer/2.0, gain);
-
-    // Normalise
-    normalise_complex(
-            (ComplexFloat *)data_buffer_vdif,
-            vf->sizeof_buffer/2.0,
-<<<<<<< HEAD
-            1.0/(*gain) );
-*/
-=======
-            *gain );
-    
-    //Only using the buffer for the pointing
-    //float *pointing_buffer  = malloc( vf->sizeof_buffer * sizeof(float) );
-    //memcpy(pointing_buffer, data_buffer_ptr + p * vf->sizeof_buffer,
-    //       vf->sizeof_buffer * sizeof(float) );
-
->>>>>>> 31240e58
     float *data_buffer_ptr = data_buffer_vdif;
     size_t offset_out_vdif = 0;
 
