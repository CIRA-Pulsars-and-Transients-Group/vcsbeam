/********************************************************
 *                                                      *
 * Licensed under the Academic Free License version 3.0 *
 *                                                      *
 ********************************************************/

// TODO: Remove superfluous #includes
#include <stdio.h>
#include <stdlib.h>
#include <stdint.h>
#include <inttypes.h>
#include <math.h>
#include <unistd.h>
#include <getopt.h>
#include <string.h>
#include <errno.h>
#include <time.h>
#include "slalib.h"
#include "slamac.h"
#include "ascii_header.h"
#include "mwa_header.h"
#include <glob.h>
#include <fcntl.h>
#include <assert.h>
#include "beam_common.h"
#include "beam_psrfits.h"
#include "beam_vdif.h"
#include "make_beam.h"
#include "vdifio.h"
#include "filter.h"
#include "psrfits.h"
#include "mycomplex.h"
#include "form_beam.h"
#include <omp.h>

#ifdef HAVE_CUDA

#include <cuda_runtime.h>
#include "ipfb.h"
#define NOW  ((double)clock()/(double)CLOCKS_PER_SEC)

#else

#define NOW  (omp_get_wtime())

#endif

int main(int argc, char **argv)
{
    #ifndef HAVE_CUDA
    // Initialise FFTW with OpenMP
    fftw_init_threads();
    fftw_plan_with_nthreads( omp_get_max_threads() );
    #endif

    // A place to hold the beamformer settings
    struct make_beam_opts opts;

    /* Set default beamformer settings */

    // Variables for required options
    opts.obsid       = NULL; // The observation ID
    opts.begin       = 0;    // GPS time -- when to start beamforming
    opts.end         = 0;    // GPS time -- when to stop beamforming
    opts.time_utc    = NULL; // utc time string "yyyy-mm-ddThh:mm:ss"
    opts.pointings   = NULL; // list of pointings "dd:mm:ss_hh:mm:ss,dd:mm:ss_hh:mm:ss"
    opts.datadir     = NULL; // The path to where the recombined data live
    opts.metafits    = NULL; // filename of the metafits file
    opts.rec_channel = NULL; // 0 - 255 receiver 1.28MHz channel
    opts.frequency   = 0;    // = rec_channel expressed in Hz

    // Variables for MWA/VCS configuration
    opts.nstation      = 128;    // The number of antennas
    opts.nchan         = 128;    // The number of fine channels (per coarse channel)
    opts.chan_width    = 10000;  // The bandwidth of an individual fine chanel (Hz)
    opts.sample_rate   = 10000;  // The VCS sample rate (Hz)
    opts.custom_flags  = NULL;   // Use custom list for flagging antennas

    // Output options
    opts.out_incoh     = 0;  // Default = PSRFITS (incoherent) output turned OFF
    opts.out_coh       = 0;  // Default = PSRFITS (coherent)   output turned OFF
    opts.out_vdif      = 0;  // Default = VDIF                 output turned OFF
<<<<<<< HEAD
    opts.out_uvdif     = 0;  // Default = upsampled VDIF       output turned OFF
    opts.out_bf        = 1;  // Default = beamform all (non-flagged) antennas
    opts.out_ant       = 0;  // The antenna number (0-127) to write out if out_bf = 0
    opts.synth_filter  = NULL;
=======
    opts.out_summed    = 0;  // Default = output only Stokes I output turned OFF

>>>>>>> 31240e58

    // Variables for calibration settings
    opts.cal.filename          = NULL;
    opts.cal.bandpass_filename = NULL;
    opts.cal.chan_width        = 40000;
    opts.cal.nchan             = 0;
    opts.cal.cal_type          = NO_CALIBRATION;
    opts.cal.offr_chan_num     = 0;

    // Parse command line arguments
    make_beam_parse_cmdline( argc, argv, &opts );

    // Create "shorthand" variables for options that are used frequently
    int nstation             = opts.nstation;
    int nchan                = opts.nchan;
    const int npol           = 2;   // (X,Y)
    int outpol_coh           = 4;  // (I,Q,U,V)
    if ( opts.out_summed )
        outpol_coh           = 1;  // (I)
    const int outpol_incoh   = 1;  // ("I")

    float vgain = 1.0; // This is re-calculated every second for the VDIF output

    // Start counting time from here (i.e. after parsing the command line)
    double begintime = NOW;
    fprintf( stderr, "[%f]  Starting %s with GPU acceleration\n", NOW-begintime, argv[0] );

    // Calculate the number of files
    int nfiles = opts.end - opts.begin + 1;
    if (nfiles <= 0) {
        fprintf(stderr, "Cannot beamform on %d files (between %lu and %lu)\n", nfiles, opts.begin, opts.end);
        exit(EXIT_FAILURE);
    }

    // Parse input pointings
    int max_npointing = 120; // Could be more
    char RAs[max_npointing][64];
    char DECs[max_npointing][64];
    int npointing = sscanf( opts.pointings, 
            "%[^_]_%[^,],%[^_]_%[^,],%[^_]_%[^,],%[^_]_%[^,],%[^_]_%[^,],%[^_]_%[^,],%[^_]_%[^,],%[^_]_%[^,],%[^_]_%[^,],%[^_]_%[^,],%[^_]_%[^,],%[^_]_%[^,],%[^_]_%[^,],%[^_]_%[^,],%[^_]_%[^,],%[^_]_%[^,],%[^_]_%[^,],%[^_]_%[^,],%[^_]_%[^,],%[^_]_%[^,],%[^_]_%[^,],%[^_]_%[^,],%[^_]_%[^,],%[^_]_%[^,],%[^_]_%[^,],%[^_]_%[^,],%[^_]_%[^,],%[^_]_%[^,],%[^_]_%[^,],%[^_]_%[^,],%[^_]_%[^,],%[^_]_%[^,],%[^_]_%[^,],%[^_]_%[^,],%[^_]_%[^,],%[^_]_%[^,],%[^_]_%[^,],%[^_]_%[^,],%[^_]_%[^,],%[^_]_%[^,],%[^_]_%[^,],%[^_]_%[^,],%[^_]_%[^,],%[^_]_%[^,],%[^_]_%[^,],%[^_]_%[^,],%[^_]_%[^,],%[^_]_%[^,],%[^_]_%[^,],%[^_]_%[^,],%[^_]_%[^,],%[^_]_%[^,],%[^_]_%[^,],%[^_]_%[^,],%[^_]_%[^,],%[^_]_%[^,],%[^_]_%[^,],%[^_]_%[^,],%[^_]_%[^,],%[^_]_%[^,],%[^_]_%[^,],%[^_]_%[^,],%[^_]_%[^,],%[^_]_%[^,],%[^_]_%[^,],%[^_]_%[^,],%[^_]_%[^,],%[^_]_%[^,],%[^_]_%[^,],%[^_]_%[^,],%[^_]_%[^,],%[^_]_%[^,],%[^_]_%[^,],%[^_]_%[^,],%[^_]_%[^,],%[^_]_%[^,],%[^_]_%[^,],%[^_]_%[^,],%[^_]_%[^,],%[^_]_%[^,],%[^_]_%[^,],%[^_]_%[^,],%[^_]_%[^,],%[^_]_%[^,],%[^_]_%[^,],%[^_]_%[^,],%[^_]_%[^,],%[^_]_%[^,],%[^_]_%[^,],%[^_]_%[^,],%[^_]_%[^,],%[^_]_%[^,],%[^_]_%[^,],%[^_]_%[^,],%[^_]_%[^,],%[^_]_%[^,],%[^_]_%[^,],%[^_]_%[^,],%[^_]_%[^,],%[^_]_%[^,],%[^_]_%[^,],%[^_]_%[^,],%[^_]_%[^,],%[^_]_%[^,],%[^_]_%[^,],%[^_]_%[^,],%[^_]_%[^,],%[^_]_%[^,],%[^_]_%[^,],%[^_]_%[^,],%[^_]_%[^,],%[^_]_%[^,],%[^_]_%[^,],%[^_]_%[^,],%[^_]_%[^,],%[^_]_%[^,],%[^_]_%[^,],%[^_]_%[^,],%[^_]_%[^,],%[^_]_%[^,]," , 
                            RAs[0],  DECs[0],  RAs[1],  DECs[1],  RAs[2],  DECs[2],
                            RAs[3],  DECs[3],  RAs[4],  DECs[4],  RAs[5],  DECs[5],
                            RAs[6],  DECs[6],  RAs[7],  DECs[7],  RAs[8],  DECs[8],
                            RAs[9],  DECs[9],  RAs[10], DECs[10], RAs[11], DECs[11],
                            RAs[12], DECs[12], RAs[13], DECs[13], RAs[14], DECs[14],
                            RAs[15], DECs[15], RAs[16], DECs[16], RAs[17], DECs[17],
                            RAs[18], DECs[18], RAs[19], DECs[19], RAs[20], DECs[20],
                            RAs[21], DECs[21], RAs[22], DECs[22], RAs[23], DECs[23],
                            RAs[24], DECs[24], RAs[25], DECs[25], RAs[26], DECs[26],
                            RAs[27], DECs[27], RAs[28], DECs[28], RAs[29], DECs[29],
                            RAs[30], DECs[30], RAs[31], DECs[31], RAs[32], DECs[32],
                            RAs[33], DECs[33], RAs[34], DECs[34], RAs[35], DECs[35],
                            RAs[36], DECs[36], RAs[37], DECs[37], RAs[38], DECs[38],
                            RAs[39], DECs[39], RAs[40], DECs[40], RAs[41], DECs[41],
                            RAs[42], DECs[42], RAs[43], DECs[43], RAs[44], DECs[44],
                            RAs[45], DECs[45], RAs[46], DECs[46], RAs[47], DECs[47],
                            RAs[48], DECs[48], RAs[49], DECs[49], RAs[50], DECs[50],
                            RAs[51], DECs[51], RAs[52], DECs[52], RAs[53], DECs[53],
                            RAs[54], DECs[54], RAs[55], DECs[55], RAs[56], DECs[56],
                            RAs[57], DECs[57], RAs[58], DECs[58], RAs[59], DECs[59],
                            RAs[60], DECs[60], RAs[61], DECs[61], RAs[62], DECs[62],
                            RAs[63], DECs[63], RAs[64], DECs[64], RAs[65], DECs[65],
                            RAs[66], DECs[66], RAs[67], DECs[67], RAs[68], DECs[68],
                            RAs[69], DECs[69], RAs[70], DECs[70], RAs[71], DECs[71],
                            RAs[72], DECs[72], RAs[73], DECs[73], RAs[74], DECs[74],
                            RAs[75], DECs[75], RAs[76], DECs[76], RAs[77], DECs[77],
                            RAs[78], DECs[78], RAs[79], DECs[79], RAs[80], DECs[80],
                            RAs[81], DECs[81], RAs[82], DECs[82], RAs[83], DECs[83],
                            RAs[84], DECs[84], RAs[85], DECs[85], RAs[86], DECs[86],
                            RAs[87], DECs[87], RAs[88], DECs[88], RAs[89], DECs[89],
                            RAs[90], DECs[90], RAs[91], DECs[91], RAs[92], DECs[92],
                            RAs[93], DECs[93], RAs[94], DECs[94], RAs[95], DECs[95],
                            RAs[96], DECs[96], RAs[97], DECs[97], RAs[98], DECs[98],
                            RAs[99], DECs[99], RAs[100], DECs[100], RAs[101], DECs[101],
                            RAs[102], DECs[102], RAs[103], DECs[103], RAs[104], DECs[104],
                            RAs[105], DECs[105], RAs[106], DECs[106], RAs[107], DECs[107],
                            RAs[108], DECs[108], RAs[109], DECs[109], RAs[110], DECs[110],
                            RAs[111], DECs[111], RAs[112], DECs[112], RAs[113], DECs[113],
                            RAs[114], DECs[114], RAs[115], DECs[115], RAs[116], DECs[116],
                            RAs[117], DECs[117], RAs[118], DECs[118], RAs[119], DECs[119] );

    if (npointing%2 == 1)
    {
        fprintf(stderr, "Number of RAs do not equal the number of Decs given. Exiting\n");
        fprintf(stderr, "npointings : %d\n", npointing);
        fprintf(stderr, "RAs[0] : %s\n", RAs[0]);
        fprintf(stderr, "DECs[0] : %s\n", DECs[0]);
        exit(0);
    }
    else
        npointing /= 2; // converting from number of RAs and DECs to number of pointings

    char pointing_array[npointing][2][64];
    int p;
    for ( p = 0; p < npointing; p++) 
    {
       strcpy( pointing_array[p][0], RAs[p] );
       strcpy( pointing_array[p][1], DECs[p] );
       fprintf(stderr, "[%f]  Pointing Num: %i  RA: %s  Dec: %s\n", NOW-begintime,
                             p, pointing_array[p][0], pointing_array[p][1]);
    }

    // How many chunks to split a second into so there is enough memory on the gpu
    int nchunk = 2;

    // Allocate memory
    char **filenames = create_filenames( &opts );
    ComplexDouble  ****complex_weights_array = create_complex_weights( npointing, nstation, nchan, npol );
    ComplexDouble  ****invJi                 = create_invJi( nstation, nchan, npol );
    ComplexDouble  ****detected_beam         = create_detected_beam( npointing, 2*opts.sample_rate, nchan, npol );

    // Read in info from metafits file
    fprintf( stderr, "[%f]  Reading in metafits file information from %s\n", NOW-begintime, opts.metafits);
    struct metafits_info mi;
    get_metafits_info( opts.metafits, &mi, opts.chan_width );

    // If using bandpass calibration solutions, calculate number of expected bandpass channels
    if (opts.cal.cal_type == RTS_BANDPASS)
        opts.cal.nchan = (nchan * opts.chan_width) / opts.cal.chan_width;

    // If a custom flag file has been provided, use that instead of the metafits flags
    int i;
    if (opts.custom_flags != NULL)
    {
        // Reset the weights to 1
        for (i = 0; i < nstation*npol; i++)
            mi.weights_array[i] = 1.0;

        // Open custom flag file for reading
        FILE *flagfile = fopen( opts.custom_flags, "r" );
        if (flagfile == NULL)
        {
            fprintf( stderr, "error: couldn't open flag file \"%s\" for "
                             "reading\n", opts.custom_flags );
            exit(EXIT_FAILURE);
        }

        // Read in flags from file
        int nitems;
        int flag, ant;
        while (!feof(flagfile))
        {
            // Read in next item
            nitems = fscanf( flagfile, "%d", &ant );
            if (nitems != 1 && !feof(flagfile))
            {
                fprintf( stderr, "error: couldn't parse flag file \"%s\"\n",
                        opts.custom_flags );
                exit(EXIT_FAILURE);
            }

            // Flag both polarisations of the antenna in question
            flag = ant*2;
            mi.weights_array[flag]   = 0.0;
            mi.weights_array[flag+1] = 0.0;
        }

        // Close file
        fclose( flagfile );
    }

    // Issue warnings if any antennas are being used which are flagged in the metafits file
    for (i = 0; i < nstation*npol; i++)
    {
        if (mi.weights_array[i] != 0.0 &&
            mi.flag_array[i]    != 0.0)
        {
            fprintf( stderr, "warning: antenna %3d, pol %d is included even "
                             "though it is flagged in the metafits file\n",
                             i / npol,
                             i % npol );
        }
    }
    
    double wgt_sum = 0;
    for (i = 0; i < nstation*npol; i++)
        wgt_sum += mi.weights_array[i];
    double invw = 1.0/wgt_sum;

    // Run get_delays to populate the delay_vals struct
    fprintf( stderr, "[%f]  Setting up output header information\n", NOW-begintime);
    struct delays delay_vals[npointing];
    get_delays(
            pointing_array,     // an array of pointings [pointing][ra/dec][characters]
            npointing,          // number of pointings
            opts.frequency,     // middle of the first frequency channel in Hz
            &opts.cal,          // struct holding info about calibration
            opts.sample_rate,   // = 10000 samples per sec
            opts.time_utc,      // utc time string
            0.0,                // seconds offset from time_utc at which to calculate delays
            delay_vals,        // Populate psrfits header info
            &mi,                // Struct containing info from metafits file
            NULL,               // complex weights array (ignore this time)
            NULL                // invJi array           (ignore this time)
    );

    // Create structures for holding header information
    struct psrfits  *pf;
    struct psrfits  *pf_incoh;
    pf = (struct psrfits *)malloc(npointing * sizeof(struct psrfits));
    pf_incoh = (struct psrfits *)malloc(1 * sizeof(struct psrfits));
    vdif_header     vhdr;
    struct vdifinfo *vf;
    vf = (struct vdifinfo *)malloc(npointing * sizeof(struct vdifinfo));


    // Create structures for the PFB filter coefficients
<<<<<<< HEAD
    int ntaps, fil_size = 0;
    double *coeffs = NULL;

    // If no synthesis filter was explicitly chosen, choose the LSQ12 filter
    if (!opts.synth_filter)  opts.synth_filter = strdup("LSQ12");
    if (strcmp( opts.synth_filter, "LSQ12" ) == 0)
    {
        ntaps = 12;
        fil_size = ntaps * nchan; // = 12 * 128 = 1536
        coeffs = (double *)malloc( fil_size * sizeof(double) );
        double tmp_coeffs[] = LSQ12_FILTER_COEFFS; // I'll have to change the way these coefficients are stored
                                                   // in order to avoid this cumbersome loading procedure
        for (i = 0; i < fil_size; i++)
            coeffs[i] = tmp_coeffs[i];
    }
    else if (strcmp( opts.synth_filter, "MIRROR" ) == 0)
    {
        ntaps = 12;
        fil_size = ntaps * nchan; // = 12 * 128 = 1536
        coeffs = (double *)malloc( fil_size * sizeof(double) );
        double tmp_coeffs[] = MIRROR_FILTER_COEFFS;
        for (i = 0; i < fil_size; i++)
            coeffs[i] = tmp_coeffs[i];
    }
    else
    {
        fprintf( stderr, "error: unrecognised synthesis filter: %s\n",
                opts.synth_filter );
        exit(EXIT_FAILURE);
    }
    ComplexDouble *twiddles = roots_of_unity( nchan );

    // Adjust by the scaling that was introduced by the forward PFB,
    // along with any other scaling that I, Lord and Master of the inverse
    // PFB, feels is appropriate.
    double approx_filter_scale = 15.0/7.2; // 7.2 = 16384/117964.8
    for (i = 0; i < fil_size; i++)
        coeffs[i] *= approx_filter_scale;
=======
    int ntaps    = 12;
    int fil_size = ntaps * nchan; // = 12 * 128 = 1536
>>>>>>> 31240e58

    // Populate the relevant header structs
    populate_psrfits_header( pf,       opts.metafits, opts.obsid,
            opts.time_utc, opts.sample_rate, opts.frequency, nchan,
            opts.chan_width,outpol_coh, opts.rec_channel, delay_vals,
            mi, npointing, 1 );
    populate_psrfits_header( pf_incoh, opts.metafits, opts.obsid,
            opts.time_utc, opts.sample_rate, opts.frequency, nchan,
            opts.chan_width, outpol_incoh, opts.rec_channel, delay_vals,
            mi, 1, 0 );

    populate_vdif_header( vf, &vhdr, opts.metafits, opts.obsid,
            opts.time_utc, opts.sample_rate, opts.frequency, nchan,
            opts.chan_width, opts.rec_channel, delay_vals, npointing );

    // To run asynchronously we require two memory allocations for each data 
    // set so multiple parts of the memory can be worked on at once.
    // We control this by changing the pointer to alternate between
    // the two memory allocations
    
    // Create array for holding the raw data
    int bytes_per_file = opts.sample_rate * nstation * npol * nchan;

    //cudaMallocHost( (void**)&data, bytes_per_file * sizeof(uint8_t) );
    uint8_t *data = (uint8_t *)malloc( bytes_per_file * sizeof(uint8_t) );
    assert(data);

    // Create output buffer arrays
    float *data_buffer_coh    = NULL;
    float *data_buffer_incoh  = NULL;
    float *data_buffer_vdif   = NULL;

    data_buffer_coh   = create_pinned_data_buffer_psrfits( npointing * nchan *
                                                           outpol_coh * pf[0].hdr.nsblk );
    data_buffer_incoh = create_pinned_data_buffer_psrfits( nchan * outpol_incoh *
                                                           pf_incoh[0].hdr.nsblk );
    data_buffer_vdif  = create_pinned_data_buffer_vdif( vf->sizeof_buffer *
                                                        npointing );
    
    /* Allocate host and device memory for the use of the cu_form_beam function */
    // Declaring pointers to the structs so the memory can be alternated
    struct gpu_formbeam_arrays gf;
    struct gpu_ipfb_arrays gi;
    malloc_formbeam( &gf, opts.sample_rate, nstation, nchan, npol, nchunk,
                     outpol_coh, outpol_incoh, npointing, NOW-begintime );

    if (opts.out_vdif)
    {
<<<<<<< HEAD
        malloc_ipfb( &gi, ntaps, opts.sample_rate, nchan, npol, fil_size );
        cu_load_filter( coeffs, twiddles, &gi, nchan );
=======
        malloc_ipfb( &gi, ntaps, opts.sample_rate, nchan, npol, fil_size, npointing );
>>>>>>> 31240e58
    }

    // Set up parrel streams
    cudaStream_t streams[npointing];
    for ( p = 0; p < npointing; p++ )
        cudaStreamCreate(&(streams[p])) ;

    fprintf( stderr, "[%f]  **BEGINNING BEAMFORMING**\n", NOW-begintime);

<<<<<<< HEAD
    int offset;
    unsigned int s;
    int ch, pol;

    printf("[%f]  **BEGINNING BEAMFORMING**\n", NOW-begintime);
    for (file_no = 0; file_no < nfiles; file_no++) {
=======
    // Set up timing for each section
    long read_time[nfiles], delay_time[nfiles], calc_time[nfiles], write_time[nfiles][npointing];
    int file_no;
>>>>>>> 31240e58

    for (file_no = 0; file_no < nfiles; file_no++)
    {
        // Read in data from next file
        clock_t start = clock();
        fprintf( stderr, "[%f] [%d/%d] Reading in data from %s \n", NOW-begintime,
                file_no+1, nfiles, filenames[file_no]);
        read_data( filenames[file_no], data, bytes_per_file  );
        read_time[file_no] = clock() - start;

        // Get the next second's worth of phases / jones matrices, if needed
        start = clock();
        fprintf( stderr, "[%f] [%d/%d] Calculating delays\n", NOW-begintime,
                                file_no+1, nfiles );
        get_delays(
                pointing_array,     // an array of pointings [pointing][ra/dec][characters]
                npointing,          // number of pointings
                opts.frequency,         // middle of the first frequency channel in Hz
                &opts.cal,              // struct holding info about calibration
                opts.sample_rate,       // = 10000 samples per sec
                opts.time_utc,          // utc time string
                (double)file_no,        // seconds offset from time_utc at which to calculate delays
                NULL,                   // Don't update delay_vals
                &mi,                    // Struct containing info from metafits file
                complex_weights_array,  // complex weights array (answer will be output here)
                invJi );                // invJi array           (answer will be output here)
        delay_time[file_no] = clock() - start;



        fprintf( stderr, "[%f] [%d/%d] Calculating beam\n", NOW-begintime,
                                file_no+1, nfiles);
        start = clock();

<<<<<<< HEAD
        if (!opts.out_bf) // don't beamform, but only procoess one ant/pol combination
        {
            // Populate the detected_beam, data_buffer_coh, and data_buffer_incoh arrays
            // detected_beam = [2*opts.sample_rate][nchan][npol] = [20000][128][2] (ComplexDouble)
            if (file_no % 2 == 0)
                offset = 0;
            else
                offset = opts.sample_rate;

            for (s   = 0; s   < opts.sample_rate; s++  )
            for (ch  = 0; ch  < nchan           ; ch++ )
            for (pol = 0; pol < npol            ; pol++)
            {
                detected_beam[s+offset][ch][pol] = UCMPLX4_TO_CMPLX_FLT(data[D_IDX(s,ch,opts.out_ant,pol,nchan)]);
                detected_beam[s+offset][ch][pol] = CMuld(detected_beam[s+offset][ch][pol], CMaked(128.0, 0.0));
            }
        }
        else // beamform (the default mode)
        {
#ifdef HAVE_CUDA
            cu_form_beam( data, &opts, complex_weights_array, invJi, file_no,
                    nstation, nchan, npol, outpol_coh, invw, &gf,
                    detected_beam, data_buffer_coh, data_buffer_incoh );
#else
            form_beam( data, &opts, complex_weights_array, invJi, file_no,
                    nstation, nchan, npol, outpol_coh, outpol_incoh, invw,
                    detected_beam, data_buffer_coh, data_buffer_incoh );
#endif
        }
=======
        cu_form_beam( data, &opts, complex_weights_array, invJi, file_no,
                    npointing, nstation, nchan, npol, outpol_coh, invw, &gf,
                    detected_beam, data_buffer_coh, data_buffer_incoh,
                    streams, opts.out_incoh, nchunk );
>>>>>>> 31240e58

        // Invert the PFB, if requested
        if (opts.out_vdif)
        {
            fprintf( stderr, "[%f] [%d/%d] Inverting the PFB (full)\n",
                            NOW-begintime, file_no+1, nfiles);
            cu_invert_pfb_ord( detected_beam, file_no, npointing,
                               opts.sample_rate, nchan, npol, vf->sizeof_buffer,
                               &gi, data_buffer_vdif );
        }
        calc_time[file_no] = clock() - start;


        // Write out for each pointing
        for ( p = 0; p < npointing; p++)
        {
<<<<<<< HEAD
            printf("[%f]  Inverting the PFB (full)\n", NOW-begintime);
#ifdef HAVE_CUDA
            cu_invert_pfb_ord( detected_beam, file_no, opts.sample_rate,
                    nchan, npol, &gi, data_buffer_uvdif );
#else
            invert_pfb_ord( detected_beam, file_no, opts.sample_rate, nchan,
                    npol, coeffs, fil_size, data_buffer_uvdif );
#endif
=======
            start = clock();
            fprintf( stderr, "[%f] [%d/%d] [%d/%d] Writing data to file(s)\n",
                    NOW-begintime, file_no+1, nfiles, p+1, npointing );

            if (opts.out_coh)
                psrfits_write_second( &pf[p], data_buffer_coh, nchan,
                                      outpol_coh, p );
            if (opts.out_incoh && p == 0)
                psrfits_write_second( &pf_incoh[p], data_buffer_incoh,
                                      nchan, outpol_incoh, p );
            if (opts.out_vdif)
                vdif_write_second( &vf[p], &vhdr,
                                   data_buffer_vdif + p * vf->sizeof_buffer,
                                   &vgain );
            write_time[file_no][p] = clock() - start;
>>>>>>> 31240e58
        }
    }
    
    // Calculate total processing times
    float read_sum = 0, delay_sum = 0, calc_sum = 0, write_sum = 0;
    for (file_no = 0; file_no < nfiles; file_no++)
    {
        read_sum  += (float) read_time[file_no];
        delay_sum += (float) delay_time[file_no];
        calc_sum  += (float) calc_time[file_no];
        for ( p = 0; p < npointing; p++)
            write_sum += (float) write_time[file_no][p];
    }
    float read_mean, delay_mean, calc_mean, write_mean;
    read_mean  = read_sum  / nfiles;
    delay_mean = delay_sum / nfiles / npointing;
    calc_mean  = calc_sum  / nfiles / npointing;
    write_mean = write_sum / nfiles / npointing;

    // Calculate the standard deviations
    float read_std = 0, delay_std = 0, calc_std = 0, write_std = 0;
    for (file_no = 0; file_no < nfiles; file_no++)
    {
        read_std  += pow((float)read_time[file_no]  - read_mean,  2);
        delay_std += pow((float)delay_time[file_no] - delay_mean / npointing, 2);
        calc_std  += pow((float)calc_time[file_no]  - calc_mean / npointing,  2);
        for ( p = 0; p < npointing; p++)
            write_std += pow((float)write_time[file_no][p] - write_mean / npointing, 2);
    }
    read_std  = sqrt( read_std  / nfiles );
    delay_std = sqrt( delay_std / nfiles / npointing );
    calc_std  = sqrt( calc_std  / nfiles / npointing );
    write_std = sqrt( write_std / nfiles / npointing );


    fprintf( stderr, "[%f]  **FINISHED BEAMFORMING**\n", NOW-begintime);
    fprintf( stderr, "[%f]  Total read  processing time: %9.3f s\n", 
                     NOW-begintime, read_sum / CLOCKS_PER_SEC);
    fprintf( stderr, "[%f]  Mean  read  processing time: %9.3f +\\- %8.3f s\n", 
                     NOW-begintime, read_mean / CLOCKS_PER_SEC, read_std / CLOCKS_PER_SEC);
    fprintf( stderr, "[%f]  Total delay processing time: %9.3f s\n", 
                     NOW-begintime, delay_sum / CLOCKS_PER_SEC);
    fprintf( stderr, "[%f]  Mean  delay processing time: %9.3f +\\- %8.3f s\n", 
                     NOW-begintime, delay_mean / CLOCKS_PER_SEC, delay_std / CLOCKS_PER_SEC);
    fprintf( stderr, "[%f]  Total calc  processing time: %9.3f s\n", 
                     NOW-begintime, calc_sum / CLOCKS_PER_SEC);
    fprintf( stderr, "[%f]  Mean  calc  processing time: %9.3f +\\- %8.3f s\n", 
                     NOW-begintime, calc_mean / CLOCKS_PER_SEC, calc_std / CLOCKS_PER_SEC);
    fprintf( stderr, "[%f]  Total write processing time: %9.3f s\n", 
                     NOW-begintime, write_sum  * npointing / CLOCKS_PER_SEC);
    fprintf( stderr, "[%f]  Mean  write processing time: %9.3f +\\- %8.3f s\n", 
                     NOW-begintime, write_mean / CLOCKS_PER_SEC, write_std / CLOCKS_PER_SEC);
    
    
    fprintf( stderr, "[%f]  Starting clean-up\n", NOW-begintime);

    // Free up memory
    destroy_filenames( filenames, &opts );
    destroy_complex_weights( complex_weights_array, npointing, nstation, nchan );
    destroy_invJi( invJi, nstation, nchan, npol );
<<<<<<< HEAD
    destroy_detected_beam( detected_beam, 2*opts.sample_rate, nchan );

    free( twiddles );
    free( coeffs );

=======
    destroy_detected_beam( detected_beam, npointing, 2*opts.sample_rate, nchan );
    
>>>>>>> 31240e58
    destroy_metafits_info( &mi );
    //free( data_buffer_coh    );
    //free( data_buffer_incoh  );
    //free( data_buffer_vdif   );
    cudaFreeHost( data_buffer_coh   );
    cudaFreeHost( data_buffer_incoh );
    cudaFreeHost( data_buffer_vdif  );
    cudaFreeHost( data );

    free( opts.obsid        );
    free( opts.time_utc     );
    free( opts.pointings    );
    free( opts.datadir      );
    free( opts.metafits     );
    free( opts.rec_channel  );
    free( opts.cal.filename );
<<<<<<< HEAD
    free( opts.custom_flags );
    free( opts.synth_filter );

    if (opts.out_coh)
    {
        free( pf.sub.data        );
        free( pf.sub.dat_freqs   );
        free( pf.sub.dat_weights );
        free( pf.sub.dat_offsets );
        free( pf.sub.dat_scales  );
    }
=======
>>>>>>> 31240e58
    if (opts.out_incoh)
    {
        free( pf_incoh[0].sub.data        );
        free( pf_incoh[0].sub.dat_freqs   );
        free( pf_incoh[0].sub.dat_weights );
        free( pf_incoh[0].sub.dat_offsets );
        free( pf_incoh[0].sub.dat_scales  );
    }
    for (p = 0; p < npointing; p++)
    {
        if (opts.out_coh)
        {
            free( pf[p].sub.data        );
            free( pf[p].sub.dat_freqs   );
            free( pf[p].sub.dat_weights );
            free( pf[p].sub.dat_offsets );
            free( pf[p].sub.dat_scales  );
        }
        if (opts.out_vdif)
        {
            free( vf[p].b_scales  );
            free( vf[p].b_offsets );
        }
    }
    free_formbeam( &gf );
    if (opts.out_vdif)
    {
        free_ipfb( &gi );
    }
    #ifndef HAVE_CUDA
    // Clean up FFTW OpenMP
    fftw_cleanup_threads();
    #endif

    return 0;
}


void usage() {
    fprintf(stderr, "\n");
    fprintf(stderr, "usage: make_beam [OPTIONS]\n");

    fprintf(stderr, "\n");
    fprintf(stderr, "REQUIRED OPTIONS\n");
    fprintf(stderr, "\n");
    fprintf(stderr, "\t-o, --obsid=GPSTIME       ");
    fprintf(stderr, "Observation ID (GPS seconds).\n");
    fprintf(stderr, "\t-b, --begin=GPSTIME       ");
    fprintf(stderr, "Begin time of observation, in GPS seconds\n");
    fprintf(stderr, "\t-e, --end=GPSTIME         ");
    fprintf(stderr, "End time of observation, in GPS seconds\n");
    fprintf(stderr, "\t-z, --utc-time=UTCTIME    ");
    fprintf(stderr, "The UTC time that corresponds to the GPS time given by the -b\n");
    fprintf(stderr, "\t                          ");
    fprintf(stderr, "option. UTCTIME must have the format: yyyy-mm-ddThh:mm:ss\n");
    fprintf(stderr, "\n");
    fprintf(stderr, "\t-P, --pointings=hh:mm:ss.s_dd:mm:ss.s,hh:mm:ss.s_dd:mm:ss.s... ");
    fprintf(stderr, "Right ascension and declinations of multiple pointings\n");
    fprintf(stderr, "\n");
    fprintf(stderr, "\t-d, --data-location=PATH  ");
    fprintf(stderr, "PATH is the directory containing the recombined data\n");
    fprintf(stderr, "\t-m, --metafits-file=FILE  ");
    fprintf(stderr, "FILE is the metafits file pertaining to the OBSID given by the\n");
    fprintf(stderr, "\t                          ");
    fprintf(stderr,  "-o option\n");
    fprintf(stderr, "\n");
    fprintf(stderr, "\t-f, --coarse-chan=N       ");
    fprintf(stderr, "Absolute coarse channel number (0-255)\n");

    fprintf(stderr, "\n");
    fprintf(stderr, "OUTPUT OPTIONS\n");
    fprintf(stderr, "\n");
    fprintf(stderr, "\t-i, --incoh                ");
    fprintf(stderr, "Turn on incoherent PSRFITS beam output.                             ");
    fprintf(stderr, "[default: OFF]\n");
    fprintf(stderr, "\t-p, --psrfits              ");
    fprintf(stderr, "Turn on coherent PSRFITS output (will be turned on if none of\n");
    fprintf(stderr, "\t                           ");
    fprintf(stderr, "-i, -p, -u, -v are chosen).                                         ");
    fprintf(stderr, "[default: OFF]\n");
    fprintf(stderr, "\t-v, --vdif                 ");
    fprintf(stderr, "Turn on VDIF output with upsampling                                 ");
    fprintf(stderr, "[default: OFF]\n");
    fprintf(stderr, "\t-s, --summed               ");
    fprintf(stderr, "Turn on summed polarisations of the coherent output (only Stokes I) ");
    fprintf(stderr, "[default: OFF]\n");
    fprintf(stderr, "\t-A, --antpol=ant           ");
    fprintf(stderr, "Do not beamform. Instead, only operate on the specified ant\n");
    fprintf(stderr, "\t                           ");
    fprintf(stderr, "stream (0-127)\n" );
    fprintf(stderr, "\t-S, --synth_filter=filter  ");
    fprintf(stderr, "Apply the named filter during high-time resolution synthesis.    ");
    fprintf(stderr, "[default: LSQ12]\n");
    fprintf(stderr, "\t                           ");
    fprintf(stderr, "filter can be MIRROR or LSQ12.\n");

    fprintf(stderr, "\n");
    fprintf(stderr, "MWA/VCS CONFIGURATION OPTIONS\n");
    fprintf(stderr, "\n");
    fprintf(stderr, "\t-a, --antennas=N          ");
    fprintf(stderr, "The number of antennas in the array. For MWA Phase 2, N=128.     ");
    fprintf(stderr, "[default: 128]\n");
    fprintf(stderr, "\t-n, --num-fine-chans=N    ");
    fprintf(stderr, "The number of fine channels per coarse channel.                  ");
    fprintf(stderr, "[default: 128]\n");
    fprintf(stderr, "\t-w, --fine-chan-width=N   ");
    fprintf(stderr, "The bandwidth of an individual fine channel (Hz).                ");
    fprintf(stderr, "[default: 10000]\n");
    fprintf(stderr, "\t-r, --sample-rate=N       ");
    fprintf(stderr, "The VCS sample rate, in Hz. (The sample rate given in the meta-  ");
    fprintf(stderr, "[default: 10000]\n");
    fprintf(stderr, "\t                          ");
    fprintf(stderr, "metafits file matches the correlator settings at the time of\n");
    fprintf(stderr, "\t                          ");
    fprintf(stderr, "the observation, which is not necessarily the same as that of\n");
    fprintf(stderr, "\t                          ");
    fprintf(stderr, "the VCS. Hence the necessity of this option.)\n");
    fprintf(stderr, "\t-F, --custom-flags=file   ");
    fprintf(stderr, "Flag the antennas listed in file instead of those flagged in the ");
    fprintf(stderr, "[default: none]\n");
    fprintf(stderr, "\t                          ");
    fprintf(stderr, "metafits file given by the -m option.\n");

    fprintf(stderr, "\n");
    fprintf(stderr, "CALIBRATION OPTIONS (RTS)\n");
    fprintf(stderr, "\n");
    fprintf(stderr, "\t-J, --dijones-file=PATH   ");
    fprintf(stderr, "The direction-independent Jones matrix file that is output from\n");
    fprintf(stderr, "\t                          ");
    fprintf(stderr, "the RTS. Using this option instructs the beamformer to use the\n");
    fprintf(stderr, "\t                          ");
    fprintf(stderr, "RTS-generated calibration solution. Either -J or -O must be\n");
    fprintf(stderr, "\t                          ");
    fprintf(stderr, "supplied. If both are supplied the one that comes last will\n");
    fprintf(stderr, "\t                          ");
    fprintf(stderr, "override the former.\n");
    fprintf(stderr, "\t-B, --bandpass-file=PATH  ");
    fprintf(stderr, "The bandpass file that is output from the RTS. If this option\n");
    fprintf(stderr, "\t                          ");
    fprintf(stderr, "is given, the RTS calibration solution will be applied to each\n");
    fprintf(stderr, "\t                          ");
    fprintf(stderr, "fine channel. If -J is supplied but -B is not, then the coarse\n");
    fprintf(stderr, "\t                          ");
    fprintf(stderr, "channel solution will be applied to ALL fine channels\n");
    fprintf(stderr, "\t-W, --rts-chan-width      ");
    fprintf(stderr, "RTS calibration channel bandwidth (Hz)                           ");
    fprintf(stderr, "[default: 40000]\n");
    fprintf(stderr, "\n");
    fprintf(stderr, "CALIBRATION OPTIONS (OFFRINGA)\n");
    fprintf(stderr, "\n");
    fprintf(stderr, "\t-O, --offringa-file=PATH  ");
    fprintf(stderr, "The calibration solution file that is output from the tools\n");
    fprintf(stderr, "\t                          ");
    fprintf(stderr, "made by Andre Offringa. Using this option instructs the beam-\n");
    fprintf(stderr, "\t                          ");
    fprintf(stderr, "former to use the Offringa-style calibration solution. Either\n");
    fprintf(stderr, "\t                          ");
    fprintf(stderr, "-J or -O must be supplied. If both are supplied the one that\n");
    fprintf(stderr, "\t                          ");
    fprintf(stderr, "comes last will override the former.\n");
    fprintf(stderr, "\t-C, --offringa-chan=N     ");
    fprintf(stderr, "The zero-offset position of the coarse channel solution in the   ");
    fprintf(stderr, "[default: 0]\n");
    fprintf(stderr, "\t                          ");
    fprintf(stderr, "calibration file given by the -O option.\n");

    fprintf(stderr, "\n");
    fprintf(stderr, "OTHER OPTIONS\n");
    fprintf(stderr, "\n");
    fprintf(stderr, "\t-h, --help                ");
    fprintf(stderr, "Print this help and exit\n");
    fprintf(stderr, "\t-V, --version             ");
    fprintf(stderr, "Print version number and exit\n");
    fprintf(stderr, "\n");
}



void make_beam_parse_cmdline(
        int argc, char **argv, struct make_beam_opts *opts )
{
    if (argc > 1) {

        int c;
        while (1) {

            static struct option long_options[] = {
<<<<<<< HEAD
                {"obsid",           required_argument, 0, 'o'},
                {"begin",           required_argument, 0, 'b'},
                {"end",             required_argument, 0, 'e'},
                {"incoh",           no_argument,       0, 'i'},
                {"psrfits",         no_argument,       0, 'p'},
                {"vdif",            no_argument,       0, 'v'},
                {"synth_filter",    required_argument, 0, 'S'},
                {"antpol",          required_argument, 0, 'A'},
                {"utc-time",        required_argument, 0, 'z'},
                {"dec",             required_argument, 0, 'D'},
                {"ra",              required_argument, 0, 'R'},
                {"data-location",   required_argument, 0, 'd'},
                {"metafits-file",   required_argument, 0, 'm'},
                {"coarse-chan",     required_argument, 0, 'f'},
                {"antennas",        required_argument, 0, 'a'},
                {"num-fine-chans",  required_argument, 0, 'n'},
                {"fine-chan-width", required_argument, 0, 'w'},
                {"sample-rate",     required_argument, 0, 'r'},
                {"custom-flags",    required_argument, 0, 'F'},
                {"dijones-file",    required_argument, 0, 'J'},
                {"bandpass-file",   required_argument, 0, 'B'},
                {"rts-chan-width",  required_argument, 0, 'W'},
                {"offringa-file",   required_argument, 0, 'O'},
                {"offringa-chan",   required_argument, 0, 'C'},
                {"help",            required_argument, 0, 'h'},
                {"version",         required_argument, 0, 'V'}
=======
                {"obsid",               required_argument, 0, 'o'},
                {"begin",               required_argument, 0, 'b'},
                {"end",                 required_argument, 0, 'e'},
                {"incoh",               no_argument,       0, 'i'},
                {"psrfits",             no_argument,       0, 'p'},
                {"vdif",                no_argument,       0, 'v'},
                {"summed",              no_argument,       0, 's'},
                {"utc-time",            required_argument, 0, 'z'},
                {"pointings",           required_argument, 0, 'P'},
                {"data-location",       required_argument, 0, 'd'},
                {"metafits-file",       required_argument, 0, 'm'},
                {"coarse-chan",         required_argument, 0, 'f'},
                {"antennas",            required_argument, 0, 'a'},
                {"num-fine-chans",      required_argument, 0, 'n'},
                {"fine-chan-width",     required_argument, 0, 'w'},
                {"sample-rate",         required_argument, 0, 'r'},
                {"custom-flags",        required_argument, 0, 'F'},
                {"dijones-file",        required_argument, 0, 'J'},
                {"bandpass-file",       required_argument, 0, 'B'},
                {"rts-chan-width",      required_argument, 0, 'W'},
                {"offringa-file",       required_argument, 0, 'O'},
                {"offringa-chan",       required_argument, 0, 'C'},
                {"help",                required_argument, 0, 'h'},
                {"version",             required_argument, 0, 'V'}
>>>>>>> 31240e58
            };

            int option_index = 0;
            c = getopt_long( argc, argv,
<<<<<<< HEAD
                             "a:A:b:B:C:d:D:e:f:F:hiJ:m:n:o:O:pr:R:S:uvVw:W:z:",
=======
                             "a:b:B:C:d:e:f:F:hiJ:m:n:o:O:pP:r:svVw:W:z:",
>>>>>>> 31240e58
                             long_options, &option_index);
            if (c == -1)
                break;

            switch(c) {

                case 'a':
                    opts->nstation = atoi(optarg);
                    break;
                case 'A':
                    opts->out_bf = 0; // Turn off normal beamforming
                    opts->out_ant = atoi(optarg); // 0-127
                    break;
                case 'b':
                    opts->begin = atol(optarg);
                    break;
                case 'B':
                    opts->cal.bandpass_filename = strdup(optarg);
                    opts->cal.cal_type = RTS_BANDPASS;
                    break;
                case 'C':
                    opts->cal.offr_chan_num = atoi(optarg);
                    break;
                case 'd':
                    opts->datadir = strdup(optarg);
                    break;
                case 'e':
                    opts->end = atol(optarg);
                    break;
                case 'f':
                    opts->rec_channel = strdup(optarg);
                    // The base frequency of the coarse channel in Hz
                    opts->frequency = atoi(optarg) * 1.28e6 - 640e3;
                    break;
                case 'F':
                    opts->custom_flags = strdup(optarg);
                    break;
                case 'h':
                    usage();
                    exit(0);
                    break;
                case 'i':
                    opts->out_incoh = 1;
                    break;
                case 'J':
                    opts->cal.filename = strdup(optarg);
                    if (opts->cal.cal_type != RTS_BANDPASS)
                        opts->cal.cal_type = RTS;
                    break;
                case 'm':
                    opts->metafits = strdup(optarg);
                    break;
                case 'n':
                    opts->nchan = atoi(optarg);
                    break;
                case 'o':
                    opts->obsid = strdup(optarg);
                    break;
                case 'O':
                    opts->cal.filename = strdup(optarg);
                    opts->cal.cal_type = OFFRINGA;
                    break;
                case 'p':
                    opts->out_coh = 1;
                    break;
                case 'P':
                    opts->pointings = strdup(optarg);
                    break;
                case 'r':
                    opts->sample_rate = atoi(optarg);
                    break;
<<<<<<< HEAD
                case 'R':
                    opts->ra_hhmmss = strdup(optarg);
                    break;
                case 'S':
                    opts->synth_filter = strdup(optarg);
                    break;
                case 'u':
                    opts->out_uvdif = 1;
=======
                case 's':
                    opts->out_summed = 1;
>>>>>>> 31240e58
                    break;
                case 'v':
                    opts->out_vdif = 1;
                    break;
                case 'V':
                    fprintf( stderr, "MWA Beamformer %s\n", VERSION_BEAMFORMER);
                    exit(0);
                    break;
                case 'w':
                    opts->chan_width = atoi(optarg);
                    break;
                case 'W':
                    opts->cal.chan_width = atoi(optarg);
                    break;
                case 'z':
                    opts->time_utc = strdup(optarg);
                    break;
                default:
                    fprintf(stderr, "error: make_beam_parse_cmdline: "
                                    "unrecognised option '%s'\n", optarg);
                    usage();
                    exit(EXIT_FAILURE);
            }
        }
    }
    else {
        usage();
        exit(EXIT_FAILURE);
    }


    // Check that all the required options were supplied
    assert( opts->obsid        != NULL );
    assert( opts->begin        != 0    );
    assert( opts->end          != 0    );
    assert( opts->time_utc     != NULL );
    assert( opts->pointings    != NULL );
    assert( opts->datadir      != NULL );
    assert( opts->metafits     != NULL );
    assert( opts->rec_channel  != NULL );
    assert( opts->cal.cal_type != NO_CALIBRATION );

    // If neither -i, -p, nor -v were chosen, set -p by default
    if ( !opts->out_incoh && !opts->out_coh && !opts->out_vdif )
    {
        opts->out_coh = 1;
    }
}



char **create_filenames( struct make_beam_opts *opts )
{
    // Calculate the number of files
    int nfiles = opts->end - opts->begin + 1;
    if (nfiles <= 0) {
        fprintf( stderr, "Cannot beamform on %d files (between %lu and %lu)\n",
                 nfiles, opts->begin, opts->end);
        exit(EXIT_FAILURE);
    }
    // Allocate memory for the file name list
    char **filenames = NULL;
    filenames = (char **)malloc( nfiles*sizeof(char *) );

    // Allocate memory and write filenames
    int second;
    unsigned long int timestamp;
    for (second = 0; second < nfiles; second++) {
        timestamp = second + opts->begin;
        filenames[second] = (char *)malloc( MAX_COMMAND_LENGTH*sizeof(char) );
        sprintf( filenames[second], "%s/%s_%ld_ch%s.dat",
                 opts->datadir, opts->obsid, timestamp, opts->rec_channel );
    }

    return filenames;
}

void destroy_filenames( char **filenames, struct make_beam_opts *opts )
{
    int nfiles = opts->end - opts->begin + 1;
    int second;
    for (second = 0; second < nfiles; second++)
        free( filenames[second] );
    free( filenames );
}


ComplexDouble ****create_complex_weights( int npointing, int nstation, int nchan, int npol )
// Allocate memory for complex weights matrices
{
    int p, ant, ch; // Loop variables
    ComplexDouble ****array;
    
    array = (ComplexDouble ****)malloc( npointing * sizeof(ComplexDouble ***) );
    
    for (p = 0; p < npointing; p++)
    {
        array[p] = (ComplexDouble ***)malloc( nstation * sizeof(ComplexDouble **) );

        for (ant = 0; ant < nstation; ant++)
        {
            array[p][ant] = (ComplexDouble **)malloc( nchan * sizeof(ComplexDouble *) );

            for (ch = 0; ch < nchan; ch++)
                array[p][ant][ch] = (ComplexDouble *)malloc( npol * sizeof(ComplexDouble) );
        }
    }
    return array;
}


void destroy_complex_weights( ComplexDouble ****array, int npointing, int nstation, int nchan )
{
    int p, ant, ch;
    for (p = 0; p < npointing; p++)
    {
        for (ant = 0; ant < nstation; ant++)
        {
            for (ch = 0; ch < nchan; ch++)
                free( array[p][ant][ch] );

            free( array[p][ant] );
        }
        free( array[p] );
    }
    free( array );
}

ComplexDouble ****create_invJi( int nstation, int nchan, int npol )
// Allocate memory for (inverse) Jones matrices
{
    int ant, pol, ch; // Loop variables
    ComplexDouble ****invJi;
    invJi = (ComplexDouble ****)malloc( nstation * sizeof(ComplexDouble ***) );

    for (ant = 0; ant < nstation; ant++)
    {
        invJi[ant] =(ComplexDouble ***)malloc( nchan * sizeof(ComplexDouble **) );

        for (ch = 0; ch < nchan; ch++)
        {
            invJi[ant][ch] = (ComplexDouble **)malloc( npol * sizeof(ComplexDouble *) );

            for (pol = 0; pol < npol; pol++)
                invJi[ant][ch][pol] = (ComplexDouble *)malloc( npol * sizeof(ComplexDouble) );
        }
    }
    return invJi;
}


void destroy_invJi( ComplexDouble ****array, int nstation, int nchan, int npol )
{
    int ant, ch, pol;
    for (ant = 0; ant < nstation; ant++)
    {
        for (ch = 0; ch < nchan; ch++)
        {
            for (pol = 0; pol < npol; pol++)
                free( array[ant][ch][pol] );

            free( array[ant][ch] );
        }
        free( array[ant] );
    }
    free( array );
}


ComplexDouble ****create_detected_beam( int npointing, int nsamples, int nchan, int npol )
// Allocate memory for complex weights matrices
{
    int p, s, ch; // Loop variables
    ComplexDouble ****array;
    
    array = (ComplexDouble ****)malloc( npointing * sizeof(ComplexDouble ***) );
    for (p = 0; p < npointing; p++) 
    {
        array[p] = (ComplexDouble ***)malloc( nsamples * sizeof(ComplexDouble **) );

        for (s = 0; s < nsamples; s++)
        {
            array[p][s] = (ComplexDouble **)malloc( nchan * sizeof(ComplexDouble *) );

            for (ch = 0; ch < nchan; ch++)
                array[p][s][ch] = (ComplexDouble *)malloc( npol * sizeof(ComplexDouble) );
        }
    }
    return array;
}

void destroy_detected_beam( ComplexDouble ****array, int npointing, int nsamples, int nchan )
{
    int p, s, ch;
    for (p = 0; p < npointing; p++)    
    {
        for (s = 0; s < nsamples; s++)
        {
            for (ch = 0; ch < nchan; ch++)
                free( array[p][s][ch] );

            free( array[p][s] );
        }

        free( array[p] );
    }

    free( array );
}

float *create_data_buffer_psrfits( size_t size )
{
    float *ptr = (float *)malloc( size * sizeof(float) );
    return ptr;
}


float *create_data_buffer_vdif( size_t size )
{
    float *ptr  = (float *)malloc( size * sizeof(float) );
    return ptr;
}
<|MERGE_RESOLUTION|>--- conflicted
+++ resolved
@@ -80,15 +80,10 @@
     opts.out_incoh     = 0;  // Default = PSRFITS (incoherent) output turned OFF
     opts.out_coh       = 0;  // Default = PSRFITS (coherent)   output turned OFF
     opts.out_vdif      = 0;  // Default = VDIF                 output turned OFF
-<<<<<<< HEAD
-    opts.out_uvdif     = 0;  // Default = upsampled VDIF       output turned OFF
     opts.out_bf        = 1;  // Default = beamform all (non-flagged) antennas
     opts.out_ant       = 0;  // The antenna number (0-127) to write out if out_bf = 0
     opts.synth_filter  = NULL;
-=======
     opts.out_summed    = 0;  // Default = output only Stokes I output turned OFF
-
->>>>>>> 31240e58
 
     // Variables for calibration settings
     opts.cal.filename          = NULL;
@@ -296,7 +291,6 @@
 
 
     // Create structures for the PFB filter coefficients
-<<<<<<< HEAD
     int ntaps, fil_size = 0;
     double *coeffs = NULL;
 
@@ -335,10 +329,6 @@
     double approx_filter_scale = 15.0/7.2; // 7.2 = 16384/117964.8
     for (i = 0; i < fil_size; i++)
         coeffs[i] *= approx_filter_scale;
-=======
-    int ntaps    = 12;
-    int fil_size = ntaps * nchan; // = 12 * 128 = 1536
->>>>>>> 31240e58
 
     // Populate the relevant header structs
     populate_psrfits_header( pf,       opts.metafits, opts.obsid,
@@ -387,12 +377,8 @@
 
     if (opts.out_vdif)
     {
-<<<<<<< HEAD
-        malloc_ipfb( &gi, ntaps, opts.sample_rate, nchan, npol, fil_size );
+        malloc_ipfb( &gi, ntaps, opts.sample_rate, nchan, npol, fil_size, npointing );
         cu_load_filter( coeffs, twiddles, &gi, nchan );
-=======
-        malloc_ipfb( &gi, ntaps, opts.sample_rate, nchan, npol, fil_size, npointing );
->>>>>>> 31240e58
     }
 
     // Set up parrel streams
@@ -402,18 +388,13 @@
 
     fprintf( stderr, "[%f]  **BEGINNING BEAMFORMING**\n", NOW-begintime);
 
-<<<<<<< HEAD
     int offset;
     unsigned int s;
     int ch, pol;
 
-    printf("[%f]  **BEGINNING BEAMFORMING**\n", NOW-begintime);
-    for (file_no = 0; file_no < nfiles; file_no++) {
-=======
     // Set up timing for each section
     long read_time[nfiles], delay_time[nfiles], calc_time[nfiles], write_time[nfiles][npointing];
     int file_no;
->>>>>>> 31240e58
 
     for (file_no = 0; file_no < nfiles; file_no++)
     {
@@ -448,7 +429,6 @@
                                 file_no+1, nfiles);
         start = clock();
 
-<<<<<<< HEAD
         if (!opts.out_bf) // don't beamform, but only procoess one ant/pol combination
         {
             // Populate the detected_beam, data_buffer_coh, and data_buffer_incoh arrays
@@ -458,32 +438,22 @@
             else
                 offset = opts.sample_rate;
 
+            for (p   = 0; p   < npointing;        p++  )
             for (s   = 0; s   < opts.sample_rate; s++  )
             for (ch  = 0; ch  < nchan           ; ch++ )
             for (pol = 0; pol < npol            ; pol++)
             {
-                detected_beam[s+offset][ch][pol] = UCMPLX4_TO_CMPLX_FLT(data[D_IDX(s,ch,opts.out_ant,pol,nchan)]);
-                detected_beam[s+offset][ch][pol] = CMuld(detected_beam[s+offset][ch][pol], CMaked(128.0, 0.0));
+                detected_beam[p][s+offset][ch][pol] = UCMPLX4_TO_CMPLX_FLT(data[D_IDX(s,ch,opts.out_ant,pol,nchan)]);
+                detected_beam[p][s+offset][ch][pol] = CMuld(detected_beam[p][s+offset][ch][pol], CMaked(128.0, 0.0));
             }
         }
         else // beamform (the default mode)
         {
-#ifdef HAVE_CUDA
             cu_form_beam( data, &opts, complex_weights_array, invJi, file_no,
-                    nstation, nchan, npol, outpol_coh, invw, &gf,
-                    detected_beam, data_buffer_coh, data_buffer_incoh );
-#else
-            form_beam( data, &opts, complex_weights_array, invJi, file_no,
-                    nstation, nchan, npol, outpol_coh, outpol_incoh, invw,
-                    detected_beam, data_buffer_coh, data_buffer_incoh );
-#endif
-        }
-=======
-        cu_form_beam( data, &opts, complex_weights_array, invJi, file_no,
                     npointing, nstation, nchan, npol, outpol_coh, invw, &gf,
                     detected_beam, data_buffer_coh, data_buffer_incoh,
                     streams, opts.out_incoh, nchunk );
->>>>>>> 31240e58
+        }
 
         // Invert the PFB, if requested
         if (opts.out_vdif)
@@ -500,16 +470,6 @@
         // Write out for each pointing
         for ( p = 0; p < npointing; p++)
         {
-<<<<<<< HEAD
-            printf("[%f]  Inverting the PFB (full)\n", NOW-begintime);
-#ifdef HAVE_CUDA
-            cu_invert_pfb_ord( detected_beam, file_no, opts.sample_rate,
-                    nchan, npol, &gi, data_buffer_uvdif );
-#else
-            invert_pfb_ord( detected_beam, file_no, opts.sample_rate, nchan,
-                    npol, coeffs, fil_size, data_buffer_uvdif );
-#endif
-=======
             start = clock();
             fprintf( stderr, "[%f] [%d/%d] [%d/%d] Writing data to file(s)\n",
                     NOW-begintime, file_no+1, nfiles, p+1, npointing );
@@ -525,7 +485,6 @@
                                    data_buffer_vdif + p * vf->sizeof_buffer,
                                    &vgain );
             write_time[file_no][p] = clock() - start;
->>>>>>> 31240e58
         }
     }
     
@@ -586,16 +545,11 @@
     destroy_filenames( filenames, &opts );
     destroy_complex_weights( complex_weights_array, npointing, nstation, nchan );
     destroy_invJi( invJi, nstation, nchan, npol );
-<<<<<<< HEAD
-    destroy_detected_beam( detected_beam, 2*opts.sample_rate, nchan );
+    destroy_detected_beam( detected_beam, npointing, 2*opts.sample_rate, nchan );
 
     free( twiddles );
     free( coeffs );
 
-=======
-    destroy_detected_beam( detected_beam, npointing, 2*opts.sample_rate, nchan );
-    
->>>>>>> 31240e58
     destroy_metafits_info( &mi );
     //free( data_buffer_coh    );
     //free( data_buffer_incoh  );
@@ -612,20 +566,20 @@
     free( opts.metafits     );
     free( opts.rec_channel  );
     free( opts.cal.filename );
-<<<<<<< HEAD
     free( opts.custom_flags );
     free( opts.synth_filter );
 
     if (opts.out_coh)
     {
-        free( pf.sub.data        );
-        free( pf.sub.dat_freqs   );
-        free( pf.sub.dat_weights );
-        free( pf.sub.dat_offsets );
-        free( pf.sub.dat_scales  );
-    }
-=======
->>>>>>> 31240e58
+        for (p = 0; p < npointing; p++)
+        {
+            free( pf[p].sub.data        );
+            free( pf[p].sub.dat_freqs   );
+            free( pf[p].sub.dat_weights );
+            free( pf[p].sub.dat_offsets );
+            free( pf[p].sub.dat_scales  );
+        }
+    }
     if (opts.out_incoh)
     {
         free( pf_incoh[0].sub.data        );
@@ -813,18 +767,17 @@
         while (1) {
 
             static struct option long_options[] = {
-<<<<<<< HEAD
                 {"obsid",           required_argument, 0, 'o'},
                 {"begin",           required_argument, 0, 'b'},
                 {"end",             required_argument, 0, 'e'},
                 {"incoh",           no_argument,       0, 'i'},
                 {"psrfits",         no_argument,       0, 'p'},
                 {"vdif",            no_argument,       0, 'v'},
+                {"summed",          no_argument,       0, 's'},
                 {"synth_filter",    required_argument, 0, 'S'},
                 {"antpol",          required_argument, 0, 'A'},
                 {"utc-time",        required_argument, 0, 'z'},
-                {"dec",             required_argument, 0, 'D'},
-                {"ra",              required_argument, 0, 'R'},
+                {"pointings",       required_argument, 0, 'P'},
                 {"data-location",   required_argument, 0, 'd'},
                 {"metafits-file",   required_argument, 0, 'm'},
                 {"coarse-chan",     required_argument, 0, 'f'},
@@ -840,41 +793,11 @@
                 {"offringa-chan",   required_argument, 0, 'C'},
                 {"help",            required_argument, 0, 'h'},
                 {"version",         required_argument, 0, 'V'}
-=======
-                {"obsid",               required_argument, 0, 'o'},
-                {"begin",               required_argument, 0, 'b'},
-                {"end",                 required_argument, 0, 'e'},
-                {"incoh",               no_argument,       0, 'i'},
-                {"psrfits",             no_argument,       0, 'p'},
-                {"vdif",                no_argument,       0, 'v'},
-                {"summed",              no_argument,       0, 's'},
-                {"utc-time",            required_argument, 0, 'z'},
-                {"pointings",           required_argument, 0, 'P'},
-                {"data-location",       required_argument, 0, 'd'},
-                {"metafits-file",       required_argument, 0, 'm'},
-                {"coarse-chan",         required_argument, 0, 'f'},
-                {"antennas",            required_argument, 0, 'a'},
-                {"num-fine-chans",      required_argument, 0, 'n'},
-                {"fine-chan-width",     required_argument, 0, 'w'},
-                {"sample-rate",         required_argument, 0, 'r'},
-                {"custom-flags",        required_argument, 0, 'F'},
-                {"dijones-file",        required_argument, 0, 'J'},
-                {"bandpass-file",       required_argument, 0, 'B'},
-                {"rts-chan-width",      required_argument, 0, 'W'},
-                {"offringa-file",       required_argument, 0, 'O'},
-                {"offringa-chan",       required_argument, 0, 'C'},
-                {"help",                required_argument, 0, 'h'},
-                {"version",             required_argument, 0, 'V'}
->>>>>>> 31240e58
             };
 
             int option_index = 0;
             c = getopt_long( argc, argv,
-<<<<<<< HEAD
-                             "a:A:b:B:C:d:D:e:f:F:hiJ:m:n:o:O:pr:R:S:uvVw:W:z:",
-=======
-                             "a:b:B:C:d:e:f:F:hiJ:m:n:o:O:pP:r:svVw:W:z:",
->>>>>>> 31240e58
+                             "a:A:b:B:C:d:e:f:F:hiJ:m:n:o:O:pP:r:sS:vVw:W:z:",
                              long_options, &option_index);
             if (c == -1)
                 break;
@@ -946,19 +869,11 @@
                 case 'r':
                     opts->sample_rate = atoi(optarg);
                     break;
-<<<<<<< HEAD
-                case 'R':
-                    opts->ra_hhmmss = strdup(optarg);
-                    break;
                 case 'S':
                     opts->synth_filter = strdup(optarg);
                     break;
-                case 'u':
-                    opts->out_uvdif = 1;
-=======
                 case 's':
                     opts->out_summed = 1;
->>>>>>> 31240e58
                     break;
                 case 'v':
                     opts->out_vdif = 1;
