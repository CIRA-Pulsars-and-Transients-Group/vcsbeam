--- conflicted
+++ resolved
@@ -696,24 +696,19 @@
     }
     free( fil_ramps1 );
     free( fil_ramps2 );
-    fprintf(stderr, "free mi\n");
     destroy_metafits_info( &mi );
-    fprintf(stderr, "free coh\n");
     free( data_buffer_coh    );
     free( data_buffer_incoh  );
     free( data_buffer_vdif   );
     #ifdef HAVE_CUDA
     cudaFreeHost( data_buffer_coh1   );
     cudaFreeHost( data_buffer_coh2   );
-    fprintf(stderr, "free incoh\n");
     cudaFreeHost( data_buffer_incoh1 );
     cudaFreeHost( data_buffer_incoh2 );
-    fprintf(stderr, "free vdif\n");
     cudaFreeHost( data_buffer_vdif1  );
     cudaFreeHost( data_buffer_vdif2  );
     cudaFreeHost( data_buffer_uvdif1 );
     cudaFreeHost( data_buffer_uvdif2 );
-    fprintf(stderr, "free data\n");
     cudaFreeHost( data1 );
     cudaFreeHost( data2 );
     #else
@@ -729,7 +724,6 @@
     free( data2 );
     #endif
     
-    fprintf(stderr, "free opts\n");
     free( opts.obsid        );
     free( opts.time_utc     );
     free( opts.pointings    );
@@ -737,21 +731,6 @@
     free( opts.metafits     );
     free( opts.rec_channel  );
     free( opts.cal.filename );
-<<<<<<< HEAD
-    
-    fprintf(stderr, "free pf_incoh\n");
-=======
-    free( opts.custom_flags );
-
-    if (opts.out_coh)
-    {
-        free( pf.sub.data        );
-        free( pf.sub.dat_freqs   );
-        free( pf.sub.dat_weights );
-        free( pf.sub.dat_offsets );
-        free( pf.sub.dat_scales  );
-    }
->>>>>>> e0cfe345
     if (opts.out_incoh)
     {
         free( pf_incoh[0].sub.data        );
@@ -760,7 +739,6 @@
         free( pf_incoh[0].sub.dat_offsets );
         free( pf_incoh[0].sub.dat_scales  );
     }
-    fprintf(stderr, "free pf\n");
     for (p = 0; p < npointing; p++)
     {
         if (opts.out_coh)
@@ -966,11 +944,7 @@
 
             int option_index = 0;
             c = getopt_long( argc, argv,
-<<<<<<< HEAD
-                             "a:b:B:C:d:e:f:FhiJ:m:n:o:O:pP:r:uvVw:W:z:",
-=======
-                             "a:b:B:C:d:D:e:f:F:hiJ:m:n:o:O:pr:R:uvVw:W:z:",
->>>>>>> e0cfe345
+                             "a:b:B:C:d:e:f:F:hiJ:m:n:o:O:pP:r:uvVw:W:z:",
                              long_options, &option_index);
             if (c == -1)
                 break;
