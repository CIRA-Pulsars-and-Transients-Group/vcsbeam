/********************************************************
 *                                                      *
 * Licensed under the Academic Free License version 3.0 *
 *                                                      *
 ********************************************************/

// TODO: Remove superfluous #includes
#include <stdio.h>
#include <stdlib.h>
#include <stdint.h>
#include <inttypes.h>
#include <math.h>
#include <unistd.h>
#include <getopt.h>
#include <string.h>
#include <errno.h>
#include <time.h>
#include "slalib.h"
#include "slamac.h"
#include "ascii_header.h"
#include "mwa_header.h"
#include <glob.h>
#include <fcntl.h>
#include <assert.h>
#include "beam_common.h"
#include "beam_psrfits.h"
#include "beam_vdif.h"
#include "make_beam.h"
#include "vdifio.h"
#include "filter.h"
#include "psrfits.h"
#include "mycomplex.h"
#include "form_beam.h"
#include <omp.h>

#ifdef HAVE_CUDA

#include <cuda_runtime.h>
#include "ipfb.h"
#define NOW  ((double)clock()/(double)CLOCKS_PER_SEC)

#else

#define NOW  (omp_get_wtime())

#endif

int main(int argc, char **argv)
{
    #ifndef HAVE_CUDA
    // Initialise FFTW with OpenMP
    fftw_init_threads();
    fftw_plan_with_nthreads( omp_get_max_threads() );
    #endif

    // A place to hold the beamformer settings
    struct make_beam_opts opts;

    /* Set default beamformer settings */

    // Variables for required options
    opts.obsid       = NULL; // The observation ID
    opts.begin       = 0;    // GPS time -- when to start beamforming
    opts.end         = 0;    // GPS time -- when to stop beamforming
    opts.time_utc    = NULL; // utc time string "yyyy-mm-ddThh:mm:ss"
    opts.pointings   = NULL; // list of pointings "dd:mm:ss_hh:mm:ss,dd:mm:ss_hh:mm:ss"
    opts.datadir     = NULL; // The path to where the recombined data live
    opts.metafits    = NULL; // filename of the metafits file
    opts.rec_channel = NULL; // 0 - 255 receiver 1.28MHz channel
    opts.frequency   = 0;    // = rec_channel expressed in Hz

    // Variables for MWA/VCS configuration
    opts.nstation      = 128;    // The number of antennas
    opts.nchan         = 128;    // The number of fine channels (per coarse channel)
    opts.chan_width    = 10000;  // The bandwidth of an individual fine chanel (Hz)
    opts.sample_rate   = 10000;  // The VCS sample rate (Hz)
    opts.custom_flags  = NULL;   // Use custom list for flagging antennas

    // Output options
    opts.out_incoh     = 0;  // Default = PSRFITS (incoherent) output turned OFF
    opts.out_coh       = 0;  // Default = PSRFITS (coherent)   output turned OFF
    opts.out_vdif      = 0;  // Default = VDIF                 output turned OFF
    opts.out_summed    = 0;  // Default = output only Stokes I output turned OFF


    // Variables for calibration settings
    opts.cal.filename          = NULL;
    opts.cal.bandpass_filename = NULL;
    opts.cal.chan_width        = 40000;
    opts.cal.nchan             = 0;
    opts.cal.cal_type          = NO_CALIBRATION;
    opts.cal.offr_chan_num     = 0;

    // Parse command line arguments
    make_beam_parse_cmdline( argc, argv, &opts );

    // Create "shorthand" variables for options that are used frequently
    int nstation             = opts.nstation;
    int nchan                = opts.nchan;
    const int npol           = 2;   // (X,Y)
    int outpol_coh           = 4;  // (I,Q,U,V)
    if ( opts.out_summed )
        outpol_coh           = 1;  // (I)
    const int outpol_incoh   = 1;  // ("I")

    float vgain = 1.0; // This is re-calculated every second for the VDIF output

    // Start counting time from here (i.e. after parsing the command line)
    double begintime = NOW;
    fprintf( stderr, "[%f]  Starting %s with GPU acceleration\n", NOW-begintime, argv[0] );

    // Calculate the number of files
    int nfiles = opts.end - opts.begin + 1;
    if (nfiles <= 0) {
        fprintf(stderr, "Cannot beamform on %d files (between %lu and %lu)\n", nfiles, opts.begin, opts.end);
        exit(EXIT_FAILURE);
    }

    // Parse input pointings
    int max_npointing = 120; // Could be more
    char RAs[max_npointing][64];
    char DECs[max_npointing][64];
    int npointing = sscanf( opts.pointings, 
            "%[^_]_%[^,],%[^_]_%[^,],%[^_]_%[^,],%[^_]_%[^,],%[^_]_%[^,],%[^_]_%[^,],%[^_]_%[^,],%[^_]_%[^,],%[^_]_%[^,],%[^_]_%[^,],%[^_]_%[^,],%[^_]_%[^,],%[^_]_%[^,],%[^_]_%[^,],%[^_]_%[^,],%[^_]_%[^,],%[^_]_%[^,],%[^_]_%[^,],%[^_]_%[^,],%[^_]_%[^,],%[^_]_%[^,],%[^_]_%[^,],%[^_]_%[^,],%[^_]_%[^,],%[^_]_%[^,],%[^_]_%[^,],%[^_]_%[^,],%[^_]_%[^,],%[^_]_%[^,],%[^_]_%[^,],%[^_]_%[^,],%[^_]_%[^,],%[^_]_%[^,],%[^_]_%[^,],%[^_]_%[^,],%[^_]_%[^,],%[^_]_%[^,],%[^_]_%[^,],%[^_]_%[^,],%[^_]_%[^,],%[^_]_%[^,],%[^_]_%[^,],%[^_]_%[^,],%[^_]_%[^,],%[^_]_%[^,],%[^_]_%[^,],%[^_]_%[^,],%[^_]_%[^,],%[^_]_%[^,],%[^_]_%[^,],%[^_]_%[^,],%[^_]_%[^,],%[^_]_%[^,],%[^_]_%[^,],%[^_]_%[^,],%[^_]_%[^,],%[^_]_%[^,],%[^_]_%[^,],%[^_]_%[^,],%[^_]_%[^,],%[^_]_%[^,],%[^_]_%[^,],%[^_]_%[^,],%[^_]_%[^,],%[^_]_%[^,],%[^_]_%[^,],%[^_]_%[^,],%[^_]_%[^,],%[^_]_%[^,],%[^_]_%[^,],%[^_]_%[^,],%[^_]_%[^,],%[^_]_%[^,],%[^_]_%[^,],%[^_]_%[^,],%[^_]_%[^,],%[^_]_%[^,],%[^_]_%[^,],%[^_]_%[^,],%[^_]_%[^,],%[^_]_%[^,],%[^_]_%[^,],%[^_]_%[^,],%[^_]_%[^,],%[^_]_%[^,],%[^_]_%[^,],%[^_]_%[^,],%[^_]_%[^,],%[^_]_%[^,],%[^_]_%[^,],%[^_]_%[^,],%[^_]_%[^,],%[^_]_%[^,],%[^_]_%[^,],%[^_]_%[^,],%[^_]_%[^,],%[^_]_%[^,],%[^_]_%[^,],%[^_]_%[^,],%[^_]_%[^,],%[^_]_%[^,],%[^_]_%[^,],%[^_]_%[^,],%[^_]_%[^,],%[^_]_%[^,],%[^_]_%[^,],%[^_]_%[^,],%[^_]_%[^,],%[^_]_%[^,],%[^_]_%[^,],%[^_]_%[^,],%[^_]_%[^,],%[^_]_%[^,],%[^_]_%[^,],%[^_]_%[^,],%[^_]_%[^,],%[^_]_%[^,],%[^_]_%[^,],%[^_]_%[^,],%[^_]_%[^,]," , 
                            RAs[0],  DECs[0],  RAs[1],  DECs[1],  RAs[2],  DECs[2],
                            RAs[3],  DECs[3],  RAs[4],  DECs[4],  RAs[5],  DECs[5],
                            RAs[6],  DECs[6],  RAs[7],  DECs[7],  RAs[8],  DECs[8],
                            RAs[9],  DECs[9],  RAs[10], DECs[10], RAs[11], DECs[11],
                            RAs[12], DECs[12], RAs[13], DECs[13], RAs[14], DECs[14],
                            RAs[15], DECs[15], RAs[16], DECs[16], RAs[17], DECs[17],
                            RAs[18], DECs[18], RAs[19], DECs[19], RAs[20], DECs[20],
                            RAs[21], DECs[21], RAs[22], DECs[22], RAs[23], DECs[23],
                            RAs[24], DECs[24], RAs[25], DECs[25], RAs[26], DECs[26],
                            RAs[27], DECs[27], RAs[28], DECs[28], RAs[29], DECs[29],
                            RAs[30], DECs[30], RAs[31], DECs[31], RAs[32], DECs[32],
                            RAs[33], DECs[33], RAs[34], DECs[34], RAs[35], DECs[35],
                            RAs[36], DECs[36], RAs[37], DECs[37], RAs[38], DECs[38],
                            RAs[39], DECs[39], RAs[40], DECs[40], RAs[41], DECs[41],
                            RAs[42], DECs[42], RAs[43], DECs[43], RAs[44], DECs[44],
                            RAs[45], DECs[45], RAs[46], DECs[46], RAs[47], DECs[47],
                            RAs[48], DECs[48], RAs[49], DECs[49], RAs[50], DECs[50],
                            RAs[51], DECs[51], RAs[52], DECs[52], RAs[53], DECs[53],
                            RAs[54], DECs[54], RAs[55], DECs[55], RAs[56], DECs[56],
                            RAs[57], DECs[57], RAs[58], DECs[58], RAs[59], DECs[59],
                            RAs[60], DECs[60], RAs[61], DECs[61], RAs[62], DECs[62],
                            RAs[63], DECs[63], RAs[64], DECs[64], RAs[65], DECs[65],
                            RAs[66], DECs[66], RAs[67], DECs[67], RAs[68], DECs[68],
                            RAs[69], DECs[69], RAs[70], DECs[70], RAs[71], DECs[71],
                            RAs[72], DECs[72], RAs[73], DECs[73], RAs[74], DECs[74],
                            RAs[75], DECs[75], RAs[76], DECs[76], RAs[77], DECs[77],
                            RAs[78], DECs[78], RAs[79], DECs[79], RAs[80], DECs[80],
                            RAs[81], DECs[81], RAs[82], DECs[82], RAs[83], DECs[83],
                            RAs[84], DECs[84], RAs[85], DECs[85], RAs[86], DECs[86],
                            RAs[87], DECs[87], RAs[88], DECs[88], RAs[89], DECs[89],
                            RAs[90], DECs[90], RAs[91], DECs[91], RAs[92], DECs[92],
                            RAs[93], DECs[93], RAs[94], DECs[94], RAs[95], DECs[95],
                            RAs[96], DECs[96], RAs[97], DECs[97], RAs[98], DECs[98],
                            RAs[99], DECs[99], RAs[100], DECs[100], RAs[101], DECs[101],
                            RAs[102], DECs[102], RAs[103], DECs[103], RAs[104], DECs[104],
                            RAs[105], DECs[105], RAs[106], DECs[106], RAs[107], DECs[107],
                            RAs[108], DECs[108], RAs[109], DECs[109], RAs[110], DECs[110],
                            RAs[111], DECs[111], RAs[112], DECs[112], RAs[113], DECs[113],
                            RAs[114], DECs[114], RAs[115], DECs[115], RAs[116], DECs[116],
                            RAs[117], DECs[117], RAs[118], DECs[118], RAs[119], DECs[119] );

    if (npointing%2 == 1)
    {
        fprintf(stderr, "Number of RAs do not equal the number of Decs given. Exiting\n");
        fprintf(stderr, "npointings : %d\n", npointing);
        fprintf(stderr, "RAs[0] : %s\n", RAs[0]);
        fprintf(stderr, "DECs[0] : %s\n", DECs[0]);
        exit(0);
    }
    else
        npointing /= 2; // converting from number of RAs and DECs to number of pointings

    char pointing_array[npointing][2][64];
    int p;
    for ( p = 0; p < npointing; p++) 
    {
       strcpy( pointing_array[p][0], RAs[p] );
       strcpy( pointing_array[p][1], DECs[p] );
       fprintf(stderr, "[%f]  Pointing Num: %i  RA: %s  Dec: %s\n", NOW-begintime,
                             p, pointing_array[p][0], pointing_array[p][1]);
    }

    // How many chunks to split a second into so there is enough memory on the gpu
    int nchunk = 2;

    // Allocate memory
    char **filenames = create_filenames( &opts );
<<<<<<< HEAD
    ComplexDouble ****complex_weights_array = create_complex_weights( npointing, nstation, nchan, npol );
    ComplexDouble *****invJi = create_invJi( npointing, nstation, nchan, npol );
    ComplexDouble ****detected_beam = create_detected_beam( npointing, 3*opts.sample_rate, nchan, npol );
=======
    ComplexDouble  ****complex_weights_array = create_complex_weights( npointing, nstation, nchan, npol );
    ComplexDouble *****invJi                 = create_invJi( npointing, nstation, nchan, npol );
    ComplexDouble  ****detected_beam         = create_detected_beam( npointing, 2*opts.sample_rate, nchan, npol );
>>>>>>> 2bf82d23

    // Read in info from metafits file
    fprintf( stderr, "[%f]  Reading in metafits file information from %s\n", NOW-begintime, opts.metafits);
    struct metafits_info mi;
    get_metafits_info( opts.metafits, &mi, opts.chan_width );

    // If using bandpass calibration solutions, calculate number of expected bandpass channels
    if (opts.cal.cal_type == RTS_BANDPASS)
        opts.cal.nchan = (nchan * opts.chan_width) / opts.cal.chan_width;

    // If a custom flag file has been provided, use that instead of the metafits flags
    int i;
    if (opts.custom_flags != NULL)
    {
        // Reset the weights to 1
        for (i = 0; i < nstation*npol; i++)
            mi.weights_array[i] = 1.0;

        // Open custom flag file for reading
        FILE *flagfile = fopen( opts.custom_flags, "r" );
        if (flagfile == NULL)
        {
            fprintf( stderr, "error: couldn't open flag file \"%s\" for "
                             "reading\n", opts.custom_flags );
            exit(EXIT_FAILURE);
        }

        // Read in flags from file
        int nitems;
        int flag, ant;
        while (!feof(flagfile))
        {
            // Read in next item
            nitems = fscanf( flagfile, "%d", &ant );
            if (nitems != 1 && !feof(flagfile))
            {
                fprintf( stderr, "error: couldn't parse flag file \"%s\"\n",
                        opts.custom_flags );
                exit(EXIT_FAILURE);
            }

            // Flag both polarisations of the antenna in question
            flag = ant*2;
            mi.weights_array[flag]   = 0.0;
            mi.weights_array[flag+1] = 0.0;
        }

        // Close file
        fclose( flagfile );
    }

    // Issue warnings if any antennas are being used which are flagged in the metafits file
    for (i = 0; i < nstation*npol; i++)
    {
        if (mi.weights_array[i] != 0.0 &&
            mi.flag_array[i]    != 0.0)
        {
            fprintf( stderr, "warning: antenna %3d, pol %d is included even "
                             "though it is flagged in the metafits file\n",
                             i / npol,
                             i % npol );
        }
    }
    
    double wgt_sum = 0;
    for (i = 0; i < nstation*npol; i++)
        wgt_sum += mi.weights_array[i];
    double invw = 1.0/wgt_sum;

    // Run get_delays to populate the delay_vals struct
    fprintf( stderr, "[%f]  Setting up output header information\n", NOW-begintime);
    struct delays delay_vals[npointing];
    get_delays(
            pointing_array,     // an array of pointings [pointing][ra/dec][characters]
            npointing,          // number of pointings
            opts.frequency,     // middle of the first frequency channel in Hz
            &opts.cal,          // struct holding info about calibration
            opts.sample_rate,   // = 10000 samples per sec
            opts.time_utc,      // utc time string
            0.0,                // seconds offset from time_utc at which to calculate delays
            delay_vals,        // Populate psrfits header info
            &mi,                // Struct containing info from metafits file
            NULL,               // complex weights array (ignore this time)
            NULL                // invJi array           (ignore this time)
    );

    // Create structures for holding header information
    struct psrfits  *pf;
    struct psrfits  *pf_incoh;
    pf = (struct psrfits *)malloc(npointing * sizeof(struct psrfits));
    pf_incoh = (struct psrfits *)malloc(1 * sizeof(struct psrfits));
    vdif_header     vhdr;
    struct vdifinfo *vf;
    vf = (struct vdifinfo *)malloc(npointing * sizeof(struct vdifinfo));


    // Create structures for the PFB filter coefficients
    int ntaps    = 12;
    int fil_size = ntaps * nchan; // = 12 * 128 = 1536

    // Populate the relevant header structs
    populate_psrfits_header( pf,       opts.metafits, opts.obsid,
            opts.time_utc, opts.sample_rate, opts.frequency, nchan,
            opts.chan_width,outpol_coh, opts.rec_channel, delay_vals,
            mi, npointing, 1 );
    populate_psrfits_header( pf_incoh, opts.metafits, opts.obsid,
            opts.time_utc, opts.sample_rate, opts.frequency, nchan,
            opts.chan_width, outpol_incoh, opts.rec_channel, delay_vals,
            mi, 1, 0 );

    populate_vdif_header( vf, &vhdr, opts.metafits, opts.obsid,
            opts.time_utc, opts.sample_rate, opts.frequency, nchan,
            opts.chan_width, opts.rec_channel, delay_vals, npointing );

    // To run asynchronously we require two memory allocations for each data 
    // set so multiple parts of the memory can be worked on at once.
    // We control this by changing the pointer to alternate between
    // the two memory allocations
    
    // Create array for holding the raw data
    int bytes_per_file = opts.sample_rate * nstation * npol * nchan;

    //cudaMallocHost( (void**)&data, bytes_per_file * sizeof(uint8_t) );
    uint8_t *data = (uint8_t *)malloc( bytes_per_file * sizeof(uint8_t) );
    assert(data);

    // Create output buffer arrays
    float *data_buffer_coh    = NULL;
    float *data_buffer_incoh  = NULL;
    float *data_buffer_vdif   = NULL;

    data_buffer_coh   = create_pinned_data_buffer_psrfits( npointing * nchan *
                                                           outpol_coh * pf[0].hdr.nsblk );
    data_buffer_incoh = create_pinned_data_buffer_psrfits( nchan * outpol_incoh *
                                                           pf_incoh[0].hdr.nsblk );
    data_buffer_vdif  = create_pinned_data_buffer_vdif( vf->sizeof_buffer *
                                                        npointing );
    
    /* Allocate host and device memory for the use of the cu_form_beam function */
    // Declaring pointers to the structs so the memory can be alternated
    struct gpu_formbeam_arrays gf;
    struct gpu_ipfb_arrays gi;
    malloc_formbeam( &gf, opts.sample_rate, nstation, nchan, npol, nchunk,
                     outpol_coh, outpol_incoh, npointing, NOW-begintime );

    if (opts.out_vdif)
    {
        malloc_ipfb( &gi, ntaps, opts.sample_rate, nchan, npol, fil_size, npointing );
    }

    // Set up parrel streams
    cudaStream_t streams[npointing];
    for ( p = 0; p < npointing; p++ )
        cudaStreamCreate(&(streams[p])) ;

    fprintf( stderr, "[%f]  **BEGINNING BEAMFORMING**\n", NOW-begintime);

    // Set up timing for each section
    long read_time[nfiles], delay_time[nfiles], calc_time[nfiles], write_time[nfiles][npointing];
    clock_t start;

    int file_no;
    for (file_no = 0; file_no < nfiles; file_no++)
    {
        // Read in data from next file
        start = clock();
        fprintf( stderr, "[%f] [%d/%d] Reading in data from %s \n", NOW-begintime,
                file_no+1, nfiles, filenames[file_no]);
        read_data( filenames[file_no], data, bytes_per_file  );
        read_time[file_no] = clock() - start;

        // Get the next second's worth of phases / jones matrices, if needed
        start = clock();
        fprintf( stderr, "[%f] [%d/%d] Calculating delays\n", NOW-begintime,
                                file_no+1, nfiles );
        get_delays(
                pointing_array,     // an array of pointings [pointing][ra/dec][characters]
                npointing,          // number of pointings
                opts.frequency,         // middle of the first frequency channel in Hz
                &opts.cal,              // struct holding info about calibration
                opts.sample_rate,       // = 10000 samples per sec
                opts.time_utc,          // utc time string
                (double)file_no,        // seconds offset from time_utc at which to calculate delays
                NULL,                   // Don't update delay_vals
                &mi,                    // Struct containing info from metafits file
                complex_weights_array,  // complex weights array (answer will be output here)
                invJi );                // invJi array           (answer will be output here)
        delay_time[file_no] = clock() - start;



        fprintf( stderr, "[%f] [%d/%d] Calculating beam\n", NOW-begintime,
                                file_no+1, nfiles);
        start = clock();

        cu_form_beam( data, &opts, complex_weights_array, invJi, file_no,
                    npointing, nstation, nchan, npol, outpol_coh, invw, &gf,
                    detected_beam, data_buffer_coh, data_buffer_incoh,
                    streams );

        // Invert the PFB, if requested
        if (opts.out_vdif)
        {
            fprintf( stderr, "[%f] [%d/%d] Inverting the PFB (full)\n",
                            NOW-begintime, file_no+1, nfiles);
            cu_invert_pfb_ord( detected_beam, file_no, npointing,
                               opts.sample_rate, nchan, npol, vf->sizeof_buffer,
                               &gi, data_buffer_vdif );
        }
        calc_time[file_no] = clock() - start;

<<<<<<< HEAD
            // Calc section -------------------------------------------------------
            if (thread_no == 1)
            {
                uint8_t *data_calc;
                int write_array_check = 1;
                for (file_no = 0; file_no < nfiles; file_no++)
                {
                    //Work out which memory allocation it's requires
                    if (file_no%2 == 0)
                    {
                    data_calc = data1;
                    data_buffer_coh   = data_buffer_coh1;
                    data_buffer_incoh = data_buffer_incoh1;
                    data_buffer_vdif  = data_buffer_vdif1;
                    }
                    else
                    {
                    data_calc = data2;
                    data_buffer_coh   = data_buffer_coh2;
                    data_buffer_incoh = data_buffer_incoh2;
                    data_buffer_vdif  = data_buffer_vdif2;
                    }

                    // Waits until it can start the calc
                    exit_check = 0;
                    while (1)
                    {
                        #pragma omp critical (calc_queue)
                        {
                            // First two checks
                            if ( (file_no < 2) && (read_check[file_no] == 1) ) exit_check = 1;
                            // Rest of the checks. Checking if output memory is ready to be changed
                            else if (read_check[file_no] == 1) 
                            {    
                                write_array_check = 1;
                                // Loop through each pointing's write_check
                                for (int pc=0; pc<npointing; pc++)
                                {   
                                    if (write_check[file_no - 2][pc] == 0) 
                                    {
                                        // Not complete so changing check to False
                                        write_array_check = 0;
                                    }
                                }
                                if (write_array_check == 1) exit_check = 1;
                            }
                        }
                        if (exit_check == 1) break; 
                    }

                    start = clock();
                    // Get the next second's worth of phases / jones matrices, if needed
                    fprintf( stderr, "[%f] [%d/%d] Calculating delays\n", NOW-begintime,
                                            file_no+1, nfiles );
                    get_delays(
                            pointing_array,     // an array of pointings [pointing][ra/dec][characters]
                            npointing,          // number of pointings
                            opts.frequency,         // middle of the first frequency channel in Hz
                            &opts.cal,              // struct holding info about calibration
                            opts.sample_rate,       // = 10000 samples per sec
                            opts.time_utc,          // utc time string
                            (double)file_no,        // seconds offset from time_utc at which to calculate delays
                            NULL,                   // Don't update delay_vals
                            &mi,                    // Struct containing info from metafits file
                            complex_weights_array,  // complex weights array (answer will be output here)
                            invJi );                // invJi array           (answer will be output here)
                    delay_time[file_no] = clock() - start;


                    fprintf( stderr, "[%f] [%d/%d] Calculating beam\n", NOW-begintime,
                                            file_no+1, nfiles);
                    start = clock();
                    
                    cu_form_beam( data_calc, &opts, complex_weights_array, invJi, file_no,
                                  npointing, nstation, nchan, npol, outpol_coh, invw, &gf,
                                  detected_beam, data_buffer_coh, data_buffer_incoh,
                                  streams, opts.out_incoh, nchunk );

                    // Invert the PFB, if requested
                    if (opts.out_vdif)
                    {
                        fprintf( stderr, "[%f] [%d/%d]   Inverting the PFB (full)\n", 
                                        NOW-begintime, file_no+1, nfiles);
                        cu_invert_pfb_ord( detected_beam, file_no, npointing, 
                                opts.sample_rate, nchan, npol, &gi, data_buffer_vdif );
                    }

                    // Records that this calc section is complete
                    calc_check[file_no] = 1;
                    calc_time[file_no] = clock() - start;
                }
            }    
            // Write section ------------------------------------------------------
            if (thread_no == 2) //(thread_no > 1 && thread_no < npointing + 2)
            {
                for (file_no = 0; file_no < nfiles; file_no++)
                {
                    // Work out which memory allocation it's requires
                    if (file_no%2 == 0)
                    {
                    data_buffer_coh   = data_buffer_coh1;
                    data_buffer_incoh = data_buffer_incoh1;
                    data_buffer_vdif  = data_buffer_vdif1;
                    }
                    else
                    {
                    data_buffer_coh   = data_buffer_coh2;
                    data_buffer_incoh = data_buffer_incoh2;
                    data_buffer_vdif  = data_buffer_vdif2;
                    }
                    
                    // Waits until it's time to write
                    exit_check = 0;
                    while (1)
                    {
                        #pragma omp critical (write_queue)
                        if (calc_check[file_no] == 1) exit_check = 1;
                        if (exit_check == 1) break;
                    }

                    start = clock();

                    for ( p = 0; p < npointing; p++)
                    {
                        //printf_psrfits(&pf[p]);
                        fprintf( stderr, "[%f] [%d/%d] [%d/%d] Writing data to file(s)\n",
                                NOW-begintime, file_no+1, nfiles, p+1, npointing );

                        if (opts.out_coh)
                            psrfits_write_second( &pf[p], data_buffer_coh, nchan,
                                                outpol_coh, p );
                        if (opts.out_incoh && p == 0)
                            psrfits_write_second( &pf_incoh[p], data_buffer_incoh,
                                                nchan, outpol_incoh, p );
                        if (opts.out_vdif)
                            vdif_write_second( &vf[p], &vhdr, data_buffer_vdif,
                                            &vgain, p );

                        // Records that this write section is complete
                        write_check[file_no][p] = 1;
                    }
                    write_time[file_no][p] = clock() - start;
                }
            }
        }
    }
    else
    {
        // Run in read, calc and write in serial
        fprintf( stderr, "[%f]  Running in beamforming in serial\n", NOW-begintime);

        data_buffer_coh   = data_buffer_coh1;
        data_buffer_incoh = data_buffer_incoh1;
        data_buffer_vdif  = data_buffer_vdif1;
=======
>>>>>>> 2bf82d23

        // Write out for each pointing
        for ( p = 0; p < npointing; p++)
        {
            start = clock();
<<<<<<< HEAD
            
            cu_form_beam( data1, &opts, complex_weights_array, invJi, file_no,
                          npointing, nstation, nchan, npol, outpol_coh, invw, &gf,
                          detected_beam, data_buffer_coh, data_buffer_incoh,
                          streams, opts.out_incoh, nchunk );

            // Invert the PFB, if requested
=======
            fprintf( stderr, "[%f] [%d/%d] [%d/%d] Writing data to file(s)\n",
                    NOW-begintime, file_no+1, nfiles, p+1, npointing );

            if (opts.out_coh)
                psrfits_write_second( &pf[p], data_buffer_coh, nchan,
                                      outpol_coh, p );
            if (opts.out_incoh && p == 0)
                psrfits_write_second( &pf_incoh[p], data_buffer_incoh,
                                      nchan, outpol_incoh, p );
>>>>>>> 2bf82d23
            if (opts.out_vdif)
                vdif_write_second( &vf[p], &vhdr,
                                   data_buffer_vdif + p * vf->sizeof_buffer,
                                   &vgain );
            write_time[file_no][p] = clock() - start;
        }
    }
    
    // Calculate total processing times
    float read_sum = 0, delay_sum = 0, calc_sum = 0, write_sum = 0;
    for (file_no = 0; file_no < nfiles; file_no++)
    {
        read_sum  += (float) read_time[file_no];
        delay_sum += (float) delay_time[file_no];
        calc_sum  += (float) calc_time[file_no];
        for ( p = 0; p < npointing; p++)
            write_sum += (float) write_time[file_no][p];
    }
    float read_mean, delay_mean, calc_mean, write_mean;
    read_mean  = read_sum  / nfiles;
    delay_mean = delay_sum / nfiles / npointing;
    calc_mean  = calc_sum  / nfiles / npointing;
    write_mean = write_sum / nfiles / npointing;

    // Calculate the standard deviations
    float read_std = 0, delay_std = 0, calc_std = 0, write_std = 0;
    for (file_no = 0; file_no < nfiles; file_no++)
    {
        read_std  += pow((float)read_time[file_no]  - read_mean,  2);
        delay_std += pow((float)delay_time[file_no] - delay_mean / npointing, 2);
        calc_std  += pow((float)calc_time[file_no]  - calc_mean / npointing,  2);
        for ( p = 0; p < npointing; p++)
            write_std += pow((float)write_time[file_no][p] - write_mean / npointing, 2);
    }
    read_std  = sqrt( read_std  / nfiles );
    delay_std = sqrt( delay_std / nfiles / npointing );
    calc_std  = sqrt( calc_std  / nfiles / npointing );
    write_std = sqrt( write_std / nfiles / npointing );


    fprintf( stderr, "[%f]  **FINISHED BEAMFORMING**\n", NOW-begintime);
    fprintf( stderr, "[%f]  Total read  processing time: %9.3f s\n", 
                     NOW-begintime, read_sum / CLOCKS_PER_SEC);
    fprintf( stderr, "[%f]  Mean  read  processing time: %9.3f +\\- %8.3f s\n", 
                     NOW-begintime, read_mean / CLOCKS_PER_SEC, read_std / CLOCKS_PER_SEC);
    fprintf( stderr, "[%f]  Total delay processing time: %9.3f s\n", 
                     NOW-begintime, delay_sum / CLOCKS_PER_SEC);
    fprintf( stderr, "[%f]  Mean  delay processing time: %9.3f +\\- %8.3f s\n", 
                     NOW-begintime, delay_mean / CLOCKS_PER_SEC, delay_std / CLOCKS_PER_SEC);
    fprintf( stderr, "[%f]  Total calc  processing time: %9.3f s\n", 
                     NOW-begintime, calc_sum / CLOCKS_PER_SEC);
    fprintf( stderr, "[%f]  Mean  calc  processing time: %9.3f +\\- %8.3f s\n", 
                     NOW-begintime, calc_mean / CLOCKS_PER_SEC, calc_std / CLOCKS_PER_SEC);
    fprintf( stderr, "[%f]  Total write processing time: %9.3f s\n", 
                     NOW-begintime, write_sum  * npointing / CLOCKS_PER_SEC);
    fprintf( stderr, "[%f]  Mean  write processing time: %9.3f +\\- %8.3f s\n", 
                     NOW-begintime, write_mean / CLOCKS_PER_SEC, write_std / CLOCKS_PER_SEC);
    
    
    fprintf( stderr, "[%f]  Starting clean-up\n", NOW-begintime);

    // Free up memory
    destroy_filenames( filenames, &opts );
    destroy_complex_weights( complex_weights_array, npointing, nstation, nchan );
    destroy_invJi( invJi, npointing, nstation, nchan, npol );
    destroy_detected_beam( detected_beam, npointing, 2*opts.sample_rate, nchan );
    
    destroy_metafits_info( &mi );
    //free( data_buffer_coh    );
    //free( data_buffer_incoh  );
    //free( data_buffer_vdif   );
    cudaFreeHost( data_buffer_coh   );
    cudaFreeHost( data_buffer_incoh );
    cudaFreeHost( data_buffer_vdif  );
    cudaFreeHost( data );

    free( opts.obsid        );
    free( opts.time_utc     );
    free( opts.pointings    );
    free( opts.datadir      );
    free( opts.metafits     );
    free( opts.rec_channel  );
    free( opts.cal.filename );
    if (opts.out_incoh)
    {
        free( pf_incoh[0].sub.data        );
        free( pf_incoh[0].sub.dat_freqs   );
        free( pf_incoh[0].sub.dat_weights );
        free( pf_incoh[0].sub.dat_offsets );
        free( pf_incoh[0].sub.dat_scales  );
    }
    for (p = 0; p < npointing; p++)
    {
        if (opts.out_coh)
        {
            free( pf[p].sub.data        );
            free( pf[p].sub.dat_freqs   );
            free( pf[p].sub.dat_weights );
            free( pf[p].sub.dat_offsets );
            free( pf[p].sub.dat_scales  );
        }
        if (opts.out_vdif)
        {
            free( vf[p].b_scales  );
            free( vf[p].b_offsets );
        }
    }
    free_formbeam( &gf );
    if (opts.out_vdif)
    {
        free_ipfb( &gi );
    }
    #ifndef HAVE_CUDA
    // Clean up FFTW OpenMP
    fftw_cleanup_threads();
    #endif

    return 0;
}


void usage() {
    fprintf(stderr, "\n");
    fprintf(stderr, "usage: make_beam [OPTIONS]\n");

    fprintf(stderr, "\n");
    fprintf(stderr, "REQUIRED OPTIONS\n");
    fprintf(stderr, "\n");
    fprintf(stderr, "\t-o, --obsid=GPSTIME       ");
    fprintf(stderr, "Observation ID (GPS seconds).\n");
    fprintf(stderr, "\t-b, --begin=GPSTIME       ");
    fprintf(stderr, "Begin time of observation, in GPS seconds\n");
    fprintf(stderr, "\t-e, --end=GPSTIME         ");
    fprintf(stderr, "End time of observation, in GPS seconds\n");
    fprintf(stderr, "\t-z, --utc-time=UTCTIME    ");
    fprintf(stderr, "The UTC time that corresponds to the GPS time given by the -b\n");
    fprintf(stderr, "\t                          ");
    fprintf(stderr, "option. UTCTIME must have the format: yyyy-mm-ddThh:mm:ss\n");
    fprintf(stderr, "\n");
    fprintf(stderr, "\t-P, --pointings=hh:mm:ss.s_dd:mm:ss.s,hh:mm:ss.s_dd:mm:ss.s... ");
    fprintf(stderr, "Right ascension and declinations of multiple pointings\n");
    fprintf(stderr, "\n");
    fprintf(stderr, "\t-d, --data-location=PATH  ");
    fprintf(stderr, "PATH is the directory containing the recombined data\n");
    fprintf(stderr, "\t-m, --metafits-file=FILE  ");
    fprintf(stderr, "FILE is the metafits file pertaining to the OBSID given by the\n");
    fprintf(stderr, "\t                          ");
    fprintf(stderr,  "-o option\n");
    fprintf(stderr, "\n");
    fprintf(stderr, "\t-f, --coarse-chan=N       ");
    fprintf(stderr, "Absolute coarse channel number (0-255)\n");

    fprintf(stderr, "\n");
    fprintf(stderr, "OUTPUT OPTIONS\n");
    fprintf(stderr, "\n");
    fprintf(stderr, "\t-i, --incoh                ");
    fprintf(stderr, "Turn on incoherent PSRFITS beam output.                             ");
    fprintf(stderr, "[default: OFF]\n");
    fprintf(stderr, "\t-p, --psrfits              ");
    fprintf(stderr, "Turn on coherent PSRFITS output (will be turned on if none of\n");
    fprintf(stderr, "\t                           ");
    fprintf(stderr, "-i, -p, -u, -v are chosen).                                         ");
    fprintf(stderr, "[default: OFF]\n");
    fprintf(stderr, "\t-v, --vdif                 ");
    fprintf(stderr, "Turn on VDIF output with upsampling                                 ");
    fprintf(stderr, "[default: OFF]\n");
    fprintf(stderr, "\t-s, --summed               ");
    fprintf(stderr, "Turn on summed polarisations of the coherent output (only Stokes I) ");
    fprintf(stderr, "[default: OFF]\n");

    fprintf(stderr, "\n");
    fprintf(stderr, "MWA/VCS CONFIGURATION OPTIONS\n");
    fprintf(stderr, "\n");
    fprintf(stderr, "\t-a, --antennas=N          ");
    fprintf(stderr, "The number of antennas in the array. For MWA Phase 2, N=128.     ");
    fprintf(stderr, "[default: 128]\n");
    fprintf(stderr, "\t-n, --num-fine-chans=N    ");
    fprintf(stderr, "The number of fine channels per coarse channel.                  ");
    fprintf(stderr, "[default: 128]\n");
    fprintf(stderr, "\t-w, --fine-chan-width=N   ");
    fprintf(stderr, "The bandwidth of an individual fine channel (Hz).                ");
    fprintf(stderr, "[default: 10000]\n");
    fprintf(stderr, "\t-r, --sample-rate=N       ");
    fprintf(stderr, "The VCS sample rate, in Hz. (The sample rate given in the meta-  ");
    fprintf(stderr, "[default: 10000]\n");
    fprintf(stderr, "\t                          ");
    fprintf(stderr, "metafits file matches the correlator settings at the time of\n");
    fprintf(stderr, "\t                          ");
    fprintf(stderr, "the observation, which is not necessarily the same as that of\n");
    fprintf(stderr, "\t                          ");
    fprintf(stderr, "the VCS. Hence the necessity of this option.)\n");
    fprintf(stderr, "\t-F, --custom-flags=file   ");
    fprintf(stderr, "Flag the antennas listed in file instead of those flagged in the ");
    fprintf(stderr, "[default: none]\n");
    fprintf(stderr, "\t                          ");
    fprintf(stderr, "metafits file given by the -m option.\n");

    fprintf(stderr, "\n");
    fprintf(stderr, "CALIBRATION OPTIONS (RTS)\n");
    fprintf(stderr, "\n");
    fprintf(stderr, "\t-J, --dijones-file=PATH   ");
    fprintf(stderr, "The direction-independent Jones matrix file that is output from\n");
    fprintf(stderr, "\t                          ");
    fprintf(stderr, "the RTS. Using this option instructs the beamformer to use the\n");
    fprintf(stderr, "\t                          ");
    fprintf(stderr, "RTS-generated calibration solution. Either -J or -O must be\n");
    fprintf(stderr, "\t                          ");
    fprintf(stderr, "supplied. If both are supplied the one that comes last will\n");
    fprintf(stderr, "\t                          ");
    fprintf(stderr, "override the former.\n");
    fprintf(stderr, "\t-B, --bandpass-file=PATH  ");
    fprintf(stderr, "The bandpass file that is output from the RTS. If this option\n");
    fprintf(stderr, "\t                          ");
    fprintf(stderr, "is given, the RTS calibration solution will be applied to each\n");
    fprintf(stderr, "\t                          ");
    fprintf(stderr, "fine channel. If -J is supplied but -B is not, then the coarse\n");
    fprintf(stderr, "\t                          ");
    fprintf(stderr, "channel solution will be applied to ALL fine channels\n");
    fprintf(stderr, "\t-W, --rts-chan-width      ");
    fprintf(stderr, "RTS calibration channel bandwidth (Hz)                           ");
    fprintf(stderr, "[default: 40000]\n");
    fprintf(stderr, "\n");
    fprintf(stderr, "CALIBRATION OPTIONS (OFFRINGA)\n");
    fprintf(stderr, "\n");
    fprintf(stderr, "\t-O, --offringa-file=PATH  ");
    fprintf(stderr, "The calibration solution file that is output from the tools\n");
    fprintf(stderr, "\t                          ");
    fprintf(stderr, "made by Andre Offringa. Using this option instructs the beam-\n");
    fprintf(stderr, "\t                          ");
    fprintf(stderr, "former to use the Offringa-style calibration solution. Either\n");
    fprintf(stderr, "\t                          ");
    fprintf(stderr, "-J or -O must be supplied. If both are supplied the one that\n");
    fprintf(stderr, "\t                          ");
    fprintf(stderr, "comes last will override the former.\n");
    fprintf(stderr, "\t-C, --offringa-chan=N     ");
    fprintf(stderr, "The zero-offset position of the coarse channel solution in the   ");
    fprintf(stderr, "[default: 0]\n");
    fprintf(stderr, "\t                          ");
    fprintf(stderr, "calibration file given by the -O option.\n");

    fprintf(stderr, "\n");
    fprintf(stderr, "OTHER OPTIONS\n");
    fprintf(stderr, "\n");
    fprintf(stderr, "\t-h, --help                ");
    fprintf(stderr, "Print this help and exit\n");
    fprintf(stderr, "\t-V, --version             ");
    fprintf(stderr, "Print version number and exit\n");
    fprintf(stderr, "\n");
}



void make_beam_parse_cmdline(
        int argc, char **argv, struct make_beam_opts *opts )
{
    if (argc > 1) {

        int c;
        while (1) {

            static struct option long_options[] = {
                {"obsid",               required_argument, 0, 'o'},
                {"begin",               required_argument, 0, 'b'},
                {"end",                 required_argument, 0, 'e'},
                {"incoh",               no_argument,       0, 'i'},
                {"psrfits",             no_argument,       0, 'p'},
                {"vdif",                no_argument,       0, 'v'},
                {"summed",              no_argument,       0, 's'},
                {"utc-time",            required_argument, 0, 'z'},
                {"pointings",           required_argument, 0, 'P'},
                {"data-location",       required_argument, 0, 'd'},
                {"metafits-file",       required_argument, 0, 'm'},
                {"coarse-chan",         required_argument, 0, 'f'},
                {"antennas",            required_argument, 0, 'a'},
                {"num-fine-chans",      required_argument, 0, 'n'},
                {"fine-chan-width",     required_argument, 0, 'w'},
                {"sample-rate",         required_argument, 0, 'r'},
                {"custom-flags",        required_argument, 0, 'F'},
                {"dijones-file",        required_argument, 0, 'J'},
                {"bandpass-file",       required_argument, 0, 'B'},
                {"rts-chan-width",      required_argument, 0, 'W'},
                {"offringa-file",       required_argument, 0, 'O'},
                {"offringa-chan",       required_argument, 0, 'C'},
                {"help",                required_argument, 0, 'h'},
                {"version",             required_argument, 0, 'V'}
            };

            int option_index = 0;
            c = getopt_long( argc, argv,
                             "a:b:B:C:d:e:f:F:hiJ:m:n:o:O:pP:r:svVw:W:z:",
                             long_options, &option_index);
            if (c == -1)
                break;

            switch(c) {

                case 'a':
                    opts->nstation = atoi(optarg);
                    break;
                case 'b':
                    opts->begin = atol(optarg);
                    break;
                case 'B':
                    opts->cal.bandpass_filename = strdup(optarg);
                    opts->cal.cal_type = RTS_BANDPASS;
                    break;
                case 'C':
                    opts->cal.offr_chan_num = atoi(optarg);
                    break;
                case 'd':
                    opts->datadir = strdup(optarg);
                    break;
                case 'e':
                    opts->end = atol(optarg);
                    break;
                case 'f':
                    opts->rec_channel = strdup(optarg);
                    // The base frequency of the coarse channel in Hz
                    opts->frequency = atoi(optarg) * 1.28e6 - 640e3;
                    break;
                case 'F':
                    opts->custom_flags = strdup(optarg);
                    break;
                case 'h':
                    usage();
                    exit(0);
                    break;
                case 'i':
                    opts->out_incoh = 1;
                    break;
                case 'J':
                    opts->cal.filename = strdup(optarg);
                    if (opts->cal.cal_type != RTS_BANDPASS)
                        opts->cal.cal_type = RTS;
                    break;
                case 'm':
                    opts->metafits = strdup(optarg);
                    break;
                case 'n':
                    opts->nchan = atoi(optarg);
                    break;
                case 'o':
                    opts->obsid = strdup(optarg);
                    break;
                case 'O':
                    opts->cal.filename = strdup(optarg);
                    opts->cal.cal_type = OFFRINGA;
                    break;
                case 'p':
                    opts->out_coh = 1;
                    break;
                case 'P':
                    opts->pointings = strdup(optarg);
                    break;
                case 'r':
                    opts->sample_rate = atoi(optarg);
                    break;
                case 's':
                    opts->out_summed = 1;
                    break;
                case 'v':
                    opts->out_vdif = 1;
                    break;
                case 'V':
                    fprintf( stderr, "MWA Beamformer %s\n", VERSION_BEAMFORMER);
                    exit(0);
                    break;
                case 'w':
                    opts->chan_width = atoi(optarg);
                    break;
                case 'W':
                    opts->cal.chan_width = atoi(optarg);
                    break;
                case 'z':
                    opts->time_utc = strdup(optarg);
                    break;
                default:
                    fprintf(stderr, "error: make_beam_parse_cmdline: "
                                    "unrecognised option '%s'\n", optarg);
                    usage();
                    exit(EXIT_FAILURE);
            }
        }
    }
    else {
        usage();
        exit(EXIT_FAILURE);
    }


    // Check that all the required options were supplied
    assert( opts->obsid        != NULL );
    assert( opts->begin        != 0    );
    assert( opts->end          != 0    );
    assert( opts->time_utc     != NULL );
    assert( opts->pointings    != NULL );
    assert( opts->datadir      != NULL );
    assert( opts->metafits     != NULL );
    assert( opts->rec_channel  != NULL );
    assert( opts->cal.cal_type != NO_CALIBRATION );

    // If neither -i, -p, nor -v were chosen, set -p by default
    if ( !opts->out_incoh && !opts->out_coh && !opts->out_vdif )
    {
        opts->out_coh = 1;
    }
}



char **create_filenames( struct make_beam_opts *opts )
{
    // Calculate the number of files
    int nfiles = opts->end - opts->begin + 1;
    if (nfiles <= 0) {
        fprintf( stderr, "Cannot beamform on %d files (between %lu and %lu)\n",
                 nfiles, opts->begin, opts->end);
        exit(EXIT_FAILURE);
    }
    // Allocate memory for the file name list
    char **filenames = NULL;
    filenames = (char **)malloc( nfiles*sizeof(char *) );

    // Allocate memory and write filenames
    int second;
    unsigned long int timestamp;
    for (second = 0; second < nfiles; second++) {
        timestamp = second + opts->begin;
        filenames[second] = (char *)malloc( MAX_COMMAND_LENGTH*sizeof(char) );
        sprintf( filenames[second], "%s/%s_%ld_ch%s.dat",
                 opts->datadir, opts->obsid, timestamp, opts->rec_channel );
    }

    return filenames;
}

void destroy_filenames( char **filenames, struct make_beam_opts *opts )
{
    int nfiles = opts->end - opts->begin + 1;
    int second;
    for (second = 0; second < nfiles; second++)
        free( filenames[second] );
    free( filenames );
}


ComplexDouble ****create_complex_weights( int npointing, int nstation, int nchan, int npol )
// Allocate memory for complex weights matrices
{
    int p, ant, ch; // Loop variables
    ComplexDouble ****array;
    
    array = (ComplexDouble ****)malloc( npointing * sizeof(ComplexDouble ***) );
    
    for (p = 0; p < npointing; p++)
    {
        array[p] = (ComplexDouble ***)malloc( nstation * sizeof(ComplexDouble **) );

        for (ant = 0; ant < nstation; ant++)
        {
            array[p][ant] = (ComplexDouble **)malloc( nchan * sizeof(ComplexDouble *) );

            for (ch = 0; ch < nchan; ch++)
                array[p][ant][ch] = (ComplexDouble *)malloc( npol * sizeof(ComplexDouble) );
        }
    }
    return array;
}


void destroy_complex_weights( ComplexDouble ****array, int npointing, int nstation, int nchan )
{
    int p, ant, ch;
    for (p = 0; p < npointing; p++)
    {
        for (ant = 0; ant < nstation; ant++)
        {
            for (ch = 0; ch < nchan; ch++)
                free( array[p][ant][ch] );

            free( array[p][ant] );
        }
        free( array[p] );
    }
    free( array );
}

ComplexDouble *****create_invJi( int npointing, int nstation, int nchan, int npol )
// Allocate memory for (inverse) Jones matrices
{
    int p, ant, pol, ch; // Loop variables
    ComplexDouble *****invJi;
    invJi = (ComplexDouble *****)malloc( npointing * sizeof(ComplexDouble ****) );
    for (p = 0; p < npointing; p++)
    {
        invJi[p] = (ComplexDouble ****)malloc( nstation * sizeof(ComplexDouble ***) );

        for (ant = 0; ant < nstation; ant++)
        {
            invJi[p][ant] =(ComplexDouble ***)malloc( nchan * sizeof(ComplexDouble **) );

            for (ch = 0; ch < nchan; ch++)
            {
                invJi[p][ant][ch] = (ComplexDouble **)malloc( npol * sizeof(ComplexDouble *) );

                for (pol = 0; pol < npol; pol++)
                    invJi[p][ant][ch][pol] = (ComplexDouble *)malloc( npol * sizeof(ComplexDouble) );
            }
        }
    }
    return invJi;
}


void destroy_invJi( ComplexDouble *****array, int npointing, int nstation, int nchan, int npol )
{
    int p, ant, ch, pol;
    for (p = 0; p < npointing; p++)
    {
        for (ant = 0; ant < nstation; ant++)
        {
            for (ch = 0; ch < nchan; ch++)
            {
                for (pol = 0; pol < npol; pol++)
                    free( array[p][ant][ch][pol] );

                free( array[p][ant][ch] );
            }
            free( array[p][ant] );
        }
        free( array[p] );
    }
    free( array );
}


ComplexDouble ****create_detected_beam( int npointing, int nsamples, int nchan, int npol )
// Allocate memory for complex weights matrices
{
    int p, s, ch; // Loop variables
    ComplexDouble ****array;
    
    array = (ComplexDouble ****)malloc( npointing * sizeof(ComplexDouble ***) );
    for (p = 0; p < npointing; p++) 
    {
        array[p] = (ComplexDouble ***)malloc( nsamples * sizeof(ComplexDouble **) );

        for (s = 0; s < nsamples; s++)
        {
            array[p][s] = (ComplexDouble **)malloc( nchan * sizeof(ComplexDouble *) );

            for (ch = 0; ch < nchan; ch++)
                array[p][s][ch] = (ComplexDouble *)malloc( npol * sizeof(ComplexDouble) );
        }
    }
    return array;
}

void destroy_detected_beam( ComplexDouble ****array, int npointing, int nsamples, int nchan )
{
    int p, s, ch;
    for (p = 0; p < npointing; p++)    
    {
        for (s = 0; s < nsamples; s++)
        {
            for (ch = 0; ch < nchan; ch++)
                free( array[p][s][ch] );

            free( array[p][s] );
        }

        free( array[p] );
    }

    free( array );
}

float *create_data_buffer_psrfits( size_t size )
{
    float *ptr = (float *)malloc( size * sizeof(float) );
    return ptr;
}


float *create_data_buffer_vdif( size_t size )
{
    float *ptr  = (float *)malloc( size * sizeof(float) );
    return ptr;
}
<|MERGE_RESOLUTION|>--- conflicted
+++ resolved
@@ -189,15 +189,9 @@
 
     // Allocate memory
     char **filenames = create_filenames( &opts );
-<<<<<<< HEAD
-    ComplexDouble ****complex_weights_array = create_complex_weights( npointing, nstation, nchan, npol );
-    ComplexDouble *****invJi = create_invJi( npointing, nstation, nchan, npol );
-    ComplexDouble ****detected_beam = create_detected_beam( npointing, 3*opts.sample_rate, nchan, npol );
-=======
     ComplexDouble  ****complex_weights_array = create_complex_weights( npointing, nstation, nchan, npol );
     ComplexDouble *****invJi                 = create_invJi( npointing, nstation, nchan, npol );
     ComplexDouble  ****detected_beam         = create_detected_beam( npointing, 2*opts.sample_rate, nchan, npol );
->>>>>>> 2bf82d23
 
     // Read in info from metafits file
     fprintf( stderr, "[%f]  Reading in metafits file information from %s\n", NOW-begintime, opts.metafits);
@@ -409,177 +403,11 @@
         }
         calc_time[file_no] = clock() - start;
 
-<<<<<<< HEAD
-            // Calc section -------------------------------------------------------
-            if (thread_no == 1)
-            {
-                uint8_t *data_calc;
-                int write_array_check = 1;
-                for (file_no = 0; file_no < nfiles; file_no++)
-                {
-                    //Work out which memory allocation it's requires
-                    if (file_no%2 == 0)
-                    {
-                    data_calc = data1;
-                    data_buffer_coh   = data_buffer_coh1;
-                    data_buffer_incoh = data_buffer_incoh1;
-                    data_buffer_vdif  = data_buffer_vdif1;
-                    }
-                    else
-                    {
-                    data_calc = data2;
-                    data_buffer_coh   = data_buffer_coh2;
-                    data_buffer_incoh = data_buffer_incoh2;
-                    data_buffer_vdif  = data_buffer_vdif2;
-                    }
-
-                    // Waits until it can start the calc
-                    exit_check = 0;
-                    while (1)
-                    {
-                        #pragma omp critical (calc_queue)
-                        {
-                            // First two checks
-                            if ( (file_no < 2) && (read_check[file_no] == 1) ) exit_check = 1;
-                            // Rest of the checks. Checking if output memory is ready to be changed
-                            else if (read_check[file_no] == 1) 
-                            {    
-                                write_array_check = 1;
-                                // Loop through each pointing's write_check
-                                for (int pc=0; pc<npointing; pc++)
-                                {   
-                                    if (write_check[file_no - 2][pc] == 0) 
-                                    {
-                                        // Not complete so changing check to False
-                                        write_array_check = 0;
-                                    }
-                                }
-                                if (write_array_check == 1) exit_check = 1;
-                            }
-                        }
-                        if (exit_check == 1) break; 
-                    }
-
-                    start = clock();
-                    // Get the next second's worth of phases / jones matrices, if needed
-                    fprintf( stderr, "[%f] [%d/%d] Calculating delays\n", NOW-begintime,
-                                            file_no+1, nfiles );
-                    get_delays(
-                            pointing_array,     // an array of pointings [pointing][ra/dec][characters]
-                            npointing,          // number of pointings
-                            opts.frequency,         // middle of the first frequency channel in Hz
-                            &opts.cal,              // struct holding info about calibration
-                            opts.sample_rate,       // = 10000 samples per sec
-                            opts.time_utc,          // utc time string
-                            (double)file_no,        // seconds offset from time_utc at which to calculate delays
-                            NULL,                   // Don't update delay_vals
-                            &mi,                    // Struct containing info from metafits file
-                            complex_weights_array,  // complex weights array (answer will be output here)
-                            invJi );                // invJi array           (answer will be output here)
-                    delay_time[file_no] = clock() - start;
-
-
-                    fprintf( stderr, "[%f] [%d/%d] Calculating beam\n", NOW-begintime,
-                                            file_no+1, nfiles);
-                    start = clock();
-                    
-                    cu_form_beam( data_calc, &opts, complex_weights_array, invJi, file_no,
-                                  npointing, nstation, nchan, npol, outpol_coh, invw, &gf,
-                                  detected_beam, data_buffer_coh, data_buffer_incoh,
-                                  streams, opts.out_incoh, nchunk );
-
-                    // Invert the PFB, if requested
-                    if (opts.out_vdif)
-                    {
-                        fprintf( stderr, "[%f] [%d/%d]   Inverting the PFB (full)\n", 
-                                        NOW-begintime, file_no+1, nfiles);
-                        cu_invert_pfb_ord( detected_beam, file_no, npointing, 
-                                opts.sample_rate, nchan, npol, &gi, data_buffer_vdif );
-                    }
-
-                    // Records that this calc section is complete
-                    calc_check[file_no] = 1;
-                    calc_time[file_no] = clock() - start;
-                }
-            }    
-            // Write section ------------------------------------------------------
-            if (thread_no == 2) //(thread_no > 1 && thread_no < npointing + 2)
-            {
-                for (file_no = 0; file_no < nfiles; file_no++)
-                {
-                    // Work out which memory allocation it's requires
-                    if (file_no%2 == 0)
-                    {
-                    data_buffer_coh   = data_buffer_coh1;
-                    data_buffer_incoh = data_buffer_incoh1;
-                    data_buffer_vdif  = data_buffer_vdif1;
-                    }
-                    else
-                    {
-                    data_buffer_coh   = data_buffer_coh2;
-                    data_buffer_incoh = data_buffer_incoh2;
-                    data_buffer_vdif  = data_buffer_vdif2;
-                    }
-                    
-                    // Waits until it's time to write
-                    exit_check = 0;
-                    while (1)
-                    {
-                        #pragma omp critical (write_queue)
-                        if (calc_check[file_no] == 1) exit_check = 1;
-                        if (exit_check == 1) break;
-                    }
-
-                    start = clock();
-
-                    for ( p = 0; p < npointing; p++)
-                    {
-                        //printf_psrfits(&pf[p]);
-                        fprintf( stderr, "[%f] [%d/%d] [%d/%d] Writing data to file(s)\n",
-                                NOW-begintime, file_no+1, nfiles, p+1, npointing );
-
-                        if (opts.out_coh)
-                            psrfits_write_second( &pf[p], data_buffer_coh, nchan,
-                                                outpol_coh, p );
-                        if (opts.out_incoh && p == 0)
-                            psrfits_write_second( &pf_incoh[p], data_buffer_incoh,
-                                                nchan, outpol_incoh, p );
-                        if (opts.out_vdif)
-                            vdif_write_second( &vf[p], &vhdr, data_buffer_vdif,
-                                            &vgain, p );
-
-                        // Records that this write section is complete
-                        write_check[file_no][p] = 1;
-                    }
-                    write_time[file_no][p] = clock() - start;
-                }
-            }
-        }
-    }
-    else
-    {
-        // Run in read, calc and write in serial
-        fprintf( stderr, "[%f]  Running in beamforming in serial\n", NOW-begintime);
-
-        data_buffer_coh   = data_buffer_coh1;
-        data_buffer_incoh = data_buffer_incoh1;
-        data_buffer_vdif  = data_buffer_vdif1;
-=======
->>>>>>> 2bf82d23
 
         // Write out for each pointing
         for ( p = 0; p < npointing; p++)
         {
             start = clock();
-<<<<<<< HEAD
-            
-            cu_form_beam( data1, &opts, complex_weights_array, invJi, file_no,
-                          npointing, nstation, nchan, npol, outpol_coh, invw, &gf,
-                          detected_beam, data_buffer_coh, data_buffer_incoh,
-                          streams, opts.out_incoh, nchunk );
-
-            // Invert the PFB, if requested
-=======
             fprintf( stderr, "[%f] [%d/%d] [%d/%d] Writing data to file(s)\n",
                     NOW-begintime, file_no+1, nfiles, p+1, npointing );
 
@@ -589,7 +417,6 @@
             if (opts.out_incoh && p == 0)
                 psrfits_write_second( &pf_incoh[p], data_buffer_incoh,
                                       nchan, outpol_incoh, p );
->>>>>>> 2bf82d23
             if (opts.out_vdif)
                 vdif_write_second( &vf[p], &vhdr,
                                    data_buffer_vdif + p * vf->sizeof_buffer,
