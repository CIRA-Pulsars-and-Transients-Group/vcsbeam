/********************************************************
 *                                                      *
 * Licensed under the Academic Free License version 3.0 *
 *                                                      *
 ********************************************************/

#include <stdlib.h>
#include <stdio.h>
#include <unistd.h>
#include <string.h>
#include <time.h>
#include <cuda_runtime.h>

extern "C" {
#include "beam_common.h"
#include "form_beam.h"
#include "mycomplex.h"
}


#define cudaCheckErrors(msg) \
    do { \
        cudaError_t __err = cudaGetLastError(); \
        if (__err != cudaSuccess) { \
            fprintf(stderr, "Fatal error: %s (%s at %s:%d)\n", \
                msg, cudaGetErrorString(__err), \
                __FILE__, __LINE__); \
            fprintf(stderr, "*** FAILED - ABORTING\n"); \
            exit(1); \
        } \
    } while (0)

inline void gpuAssert(cudaError_t code, const char *file, int line, bool abort=true)
{
    /* Wrapper function for GPU/CUDA error handling. Every CUDA call goes through
       this function. It will return a message giving your the error string,
       file name and line of the error. Aborts on error. */

    if (code != 0)
    {
        fprintf(stderr, "GPUAssert:: %s - %s (%d)\n", cudaGetErrorString(code), file, line);
        if (abort)
        {
            exit(code);
        }
    }
}

// define a macro for accessing gpuAssert
#define gpuErrchk(ans) {gpuAssert((ans), __FILE__, __LINE__, true);}


// define constants to be used in the kernel
#define NSTATION  128
#define NPOL      2
#define NSTOKES   4
// maximum number of pointings (currently)
#define NPOINTING 4



__global__ void beamform_kernel( uint8_t *data,
                                 ComplexDouble *W,
                                 ComplexDouble *J,
                                 double invw,
                                 ComplexDouble *Bd,
                                 float *C,
                                 float *I,
                                 int p,
                                 int coh_pol)
/* Layout for input arrays:
 *   data [nsamples] [nchan] [NPFB] [NREC] [NINC] -- see docs
 *   W    [NSTATION] [nchan] [NPOL]               -- weights array
 *   J    [NSTATION] [nchan] [NPOL] [NPOL]        -- jones matrix
 * Layout for output arrays:
 *   Bd   [nsamples] [nchan]   [NPOL]             -- detected beam
 *   C    [nsamples] [NSTOKES] [nchan]            -- coherent full stokes
 *   I    [nsamples] [nchan]                      -- incoherent
 *   p                                            -- pointing number
 *   coh_pol                                      -- coherent polorisation number
 */
{
    // Translate GPU block/thread numbers into meaning->l names
    int s    = blockIdx.x;  /* The (s)ample number */
    int ns   = gridDim.x;   /* The (n)umber of (s)amples (=10000)*/
    int c    = blockIdx.y;  /* The (c)hannel number */
    int nc   = gridDim.y;   /* The (n)umber of (c)hannels (=128) */
    
    int ant  = threadIdx.x; /* The (ant)enna number */
    int nant = blockDim.x;  /* The (n_umber of (ant)ennas */

    /*// GPU profiling
    clock_t start, stop;
    double setup_t, detect_t, sum_t, stokes_t;
    if ((p == 0) && (ant == 0) && (c == 0) && (s == 0)) start = clock();*/
    
    // Calculate the beam and the noise floor
    __shared__ double Ia[NSTATION];
    __shared__ ComplexDouble Bx[NSTATION], By[NSTATION];
    ComplexDouble Dx, Dy;
    ComplexDouble WDx, WDy;

    __shared__ ComplexDouble Nxx[NSTATION], Nxy[NSTATION],
                             Nyy[NSTATION];//Nyx[NSTATION]


    /* Fix from Maceij regarding NaNs in output when running on Athena, 13 April 2018.
       Apparently the different compilers and architectures are treating what were 
       unintialised variables very differently */
    
    Bx[ant]  = CMaked( 0.0, 0.0 );
    By[ant]  = CMaked( 0.0, 0.0 );

    Dx  = CMaked( 0.0, 0.0 );
    Dy  = CMaked( 0.0, 0.0 );

    WDx = CMaked( 0.0, 0.0 );
    WDy = CMaked( 0.0, 0.0 );

    Nxx[ant] = CMaked( 0.0, 0.0 );
    Nxy[ant] = CMaked( 0.0, 0.0 );
    //Nyx[ant] = CMaked( 0.0, 0.0 );
    Nyy[ant] = CMaked( 0.0, 0.0 );

    if ( p == 0 ) Ia[ant] = 0.0;

    /*if ((p == 0) && (ant == 0) && (c == 0) && (s == 0))
    {
        stop = clock();
        setup_t = (double)(stop - start) / CLOCKS_PER_SEC * NPOINTING * NANT;
        start = clock();
    }*/
    
    // Calculate beamform products for each antenna, and then add them together
    // Calculate the coherent beam (B = J*W*D)
    Dx  = UCMPLX4_TO_CMPLX_FLT(data[D_IDX(s,c,ant,0,nc)]);
    Dy  = UCMPLX4_TO_CMPLX_FLT(data[D_IDX(s,c,ant,1,nc)]);


    if ( p == 0 )
    {
        if (CReald(W[W_IDX(p,ant,c,0,nc)]) == 0.0 &&
            CImagd(W[W_IDX(p,ant,c,0,nc)]) == 0.0 &&
            CReald(W[W_IDX(p,ant,c,1,nc)]) == 0.0 &&
            CImagd(W[W_IDX(p,ant,c,1,nc)]) == 0.0)
            Ia[ant] = 0.0;
        else
            Ia[ant] = DETECT(Dx) + DETECT(Dy);
    }
    WDx = CMuld( W[W_IDX(p,ant,c,0,nc)], Dx );
    WDy = CMuld( W[W_IDX(p,ant,c,1,nc)], Dy );

    Bx[ant] = CAddd( CMuld( J[J_IDX(p,ant,c,0,0,nc)], WDx ),
                               CMuld( J[J_IDX(p,ant,c,1,0,nc)], WDy ) );
    By[ant] = CAddd( CMuld( J[J_IDX(p,ant,c,0,1,nc)], WDx ),
                               CMuld( J[J_IDX(p,ant,c,1,1,nc)], WDy ) );

    Nxx[ant] = CMuld( Bx[ant], CConjd(Bx[ant]) );
    Nxy[ant] = CMuld( Bx[ant], CConjd(By[ant]) );
    //Nyx[ant] = CMuld( By[ant], CConjd(Bx[ant]) );
    Nyy[ant] = CMuld( By[ant], CConjd(By[ant]) );

    /*if ((p == 0) && (ant == 0) && (c == 0) && (s == 0))
    {
        stop = clock();
        detect_t = (double)(stop - start) / CLOCKS_PER_SEC * NPOINTING * NANT;
        start = clock();
    }*/
    
    // Detect the coherent beam
    // A summation over an array is faster on a GPU if you add half on array 
    // to its other half as than can be done in parallel. Then this is repeated
    // with half of the previous array until the array is down to 1.
    __syncthreads();
    for ( int h_ant = nant / 2; h_ant > 0; h_ant = h_ant / 2 )
    {
        if (ant < h_ant)
        {
            if (p == 0) Ia[ant] += Ia[ant+h_ant];
            Bx[ant]  = CAddd( Bx[ant],  Bx[ant  + h_ant] );
            By[ant]  = CAddd( By[ant],  By[ant  + h_ant] );
            Nxx[ant] = CAddd( Nxx[ant], Nxx[ant + h_ant] );
            Nxy[ant] = CAddd( Nxy[ant], Nxy[ant + h_ant] );
            //Nyx[ant]=CAddd( Nyx[ant], Nyx[ant + h_ant] );
            Nyy[ant] = CAddd( Nyy[ant], Nyy[ant + h_ant] );
        }
        // below makes no difference so removed
        // else return;
        __syncthreads();
    }

    /*if ((p == 0) && (ant == 0) && (c == 0) && (s == 0))
    {
        stop = clock();
        sum_t = (double)(stop - start) / CLOCKS_PER_SEC * NPOINTING * NANT;
        start = clock();

    }*/
    
    // Form the stokes parameters for the coherent beam
    // Only doing it for ant 0 so that it only prints once
    if ( ant == 0 )
    {
        float bnXX = DETECT(Bx[0]) - CReald(Nxx[0]);
        float bnYY = DETECT(By[0]) - CReald(Nyy[0]);
        ComplexDouble bnXY = CSubd(
                                 CMuld( Bx[0], CConjd( By[0] ) ),
                                 Nxy[0] );

        // The incoherent beam
        I[I_IDX(s,c,nc)] = Ia[0];

        // Stokes I, Q, U, V:
        C[C_IDX(p,s,0,c,ns,coh_pol,nc)] = invw*(bnXX + bnYY);
        if ( coh_pol == 4 )
        {
            C[C_IDX(p,s,1,c,ns,coh_pol,nc)] = invw*(bnXX - bnYY);
            C[C_IDX(p,s,2,c,ns,coh_pol,nc)] =  2.0*invw*CReald( bnXY );
            C[C_IDX(p,s,3,c,ns,coh_pol,nc)] = -2.0*invw*CImagd( bnXY );
        }

        // The beamformed products
        Bd[B_IDX(p,s,c,0,ns,nc)] = Bx[0];
        Bd[B_IDX(p,s,c,1,ns,nc)] = By[0];
    }
    /*if ((p == 0) && (ant == 0) && (c == 0) && (s == 0))
    {
        stop = clock();
        stokes_t = (double)(stop - start) / CLOCKS_PER_SEC * NPOINTING * NANT;
        printf("Time:  setup: % f detect: %f    sum: %f     stokes: %f\n", setup_t, detect_t, sum_t, stokes_t);
    }*/
    
}

__global__ void flatten_bandpass_I_kernel(float *I,
                                     int nstep)/* uint8_t *Iout ) */
{
    // For just doing stokes I
    // One block
    // 128 threads each thread will do one channel
    // (we have already summed over all ant)

    // For doing the C array (I,Q,U,V)
    // ... figure it out later.

    // Translate GPU block/thread numbers into meaningful names
    int chan = threadIdx.x; /* The (c)hannel number */
    int nchan = blockDim.x; /* The total number of channels */
    float band;

    int new_var = 32; /* magic number */
    int i;

    float *data_ptr;

    // initialise the band 'array'
    band = 0.0;

    // accumulate abs(data) over all time samples and save into band
    data_ptr = I + I_IDX(0, chan, nchan);
    for (i=0;i<nstep;i++) { // time steps
        band += fabsf(*data_ptr);
        data_ptr = I + I_IDX(i,chan,nchan);
    }

    // now normalise the incoherent beam
    data_ptr = I + I_IDX(0, chan, nchan);
    for (i=0;i<nstep;i++) { // time steps
        *data_ptr = (*data_ptr)/( (band/nstep)/new_var );
        data_ptr = I + I_IDX(i,chan,nchan);
    }

}


__global__ void flatten_bandpass_C_kernel(float *C, int nstep )
{
    // For just doing stokes I
    // One block
    // 128 threads each thread will do one channel
    // (we have already summed over all ant)

    // For doing the C array (I,Q,U,V)
    // ... figure it out later.

    // Translate GPU block/thread numbers into meaningful names
    int chan    = threadIdx.x; /* The (c)hannel number */
    int nchan   = blockDim.x;  /* The (n)umber of (c)hannels */
    int stokes  = threadIdx.y; /* The (stokes) number */
    int nstokes = blockDim.y;  /* The (n)umber of (stokes) */
    
    int p      = blockIdx.x;  /* The (p)ointing number */

    float band;

    int new_var = 32; /* magic number */
    int i;

    float *data_ptr;

    // initialise the band 'array'
    band = 0.0;

    // accumulate abs(data) over all time samples and save into band
    //data_ptr = C + C_IDX(0,stokes,chan,nchan);
    for (i=0;i<nstep;i++) { // time steps
        data_ptr = C + C_IDX(p,i,stokes,chan,nstep,nstokes,nchan);
        band += fabsf(*data_ptr);
    }

    // now normalise the coherent beam
    //data_ptr = C + C_IDX(0,stokes,chan,nchan);
    for (i=0;i<nstep;i++) { // time steps
        data_ptr = C + C_IDX(p,i,stokes,chan,nstep,nstokes,nchan);
        *data_ptr = (*data_ptr)/( (band/nstep)/new_var );
    }

}


void cu_form_beam( uint8_t *data, struct make_beam_opts *opts,
                   ComplexDouble ****complex_weights_array,
                   ComplexDouble *****invJi, int file_no, 
                   int npointing, int nstation, int nchan,
                   int npol, int outpol_coh, double invw,
                   struct gpu_formbeam_arrays *g,
                   ComplexDouble ****detected_beam, float *coh, float *incoh,
                   cudaStream_t *streams )
/* The CPU version of the beamforming operations, using OpenMP for
 * parallelisation.
 *
 * Inputs:
 *   data    = array of 4bit+4bit complex numbers. For data order, refer to the
 *             documentation.
 *   opts    = passed option parameters, containing meta information about the
 *             obs and the data
 *   W       = complex weights array. [npointing][nstation][nchan][npol]
 *   J       = inverse Jones matrix. [npointing][nstation][nchan][npol][npol]
 *   file_no = number of file we are processing, starting at 0.
 *   nstation     = 128
 *   nchan        = 128
 *   npol         = 2 (X,Y)
 *   outpol_coh   = 4 (I,Q,U,V)
 *   invw         = the reciprocal of the sum of the antenna weights
 *   g            = struct containing pointers to various arrays on
 *                  both host and device
 *
 * Outputs:
 *   detected_beam = result of beamforming operation, summed over antennas
 *                   [2*nsamples][nchan][npol]
 *   coh           = result in Stokes parameters (minus noise floor)
 *                   [nsamples][nstokes][nchan]
 *   incoh         = result (just Stokes I)
 *                   [nsamples][nchan]
 *
 * Assumes "coh" and "incoh" contain only zeros.
 */
{
    // Setup input values (= populate W and J)
    int p, ant, ch, pol, pol2;
    int Wi, Ji;
    for (p   = 0; p   < npointing; p++  )
    for (ant = 0; ant < nstation ; ant++)
    for (ch  = 0; ch  < nchan    ; ch++ )
    for (pol = 0; pol < npol     ; pol++)
    {
        Wi = p   * (npol*nchan*nstation) +
             ant * (npol*nchan) +
             ch  * (npol) +
             pol;
        g->W[Wi] = complex_weights_array[p][ant][ch][pol];

        for (pol2 = 0; pol2 < npol; pol2++)
        {
            Ji = Wi*npol + pol2;
            g->J[Ji] = invJi[p][ant][ch][pol][pol2];
        }
    }
    // Copy the data to the device
    gpuErrchk(cudaMemcpyAsync( g->d_W,    g->W, g->W_size,    cudaMemcpyHostToDevice ));
    gpuErrchk(cudaMemcpyAsync( g->d_J,    g->J, g->J_size,    cudaMemcpyHostToDevice ));
    gpuErrchk(cudaMemcpyAsync( g->d_data, data, g->data_size, cudaMemcpyHostToDevice ));

    // Call the kernels
    // sammples_chan(index=blockIdx.x  size=gridDim.x,
    //               index=blockIdx.y  size=gridDim.y)
    // stat_point   (index=threadIdx.x size=blockDim.x,
    //               index=threadIdx.y size=blockDim.y)
    dim3 samples_chan(opts->sample_rate, nchan);
    dim3 stat(NSTATION);
    // Send off a parrellel cuda stream for each pointing
    for ( int p = 0; p < npointing; p++ )
    {    
        beamform_kernel<<<samples_chan, stat, 0, streams[p]>>>( g->d_data,
                            g->d_W, g->d_J, invw, 
                            g->d_Bd, g->d_coh, g->d_incoh, p, outpol_coh );
            
        gpuErrchk( cudaPeekAtLastError() );

        // Flatten the bandpass 
        if ( p == 0 )
        {
            flatten_bandpass_I_kernel<<<1, nchan, 0, streams[p]>>>(g->d_incoh,
                                                     opts->sample_rate);
            gpuErrchk( cudaPeekAtLastError() );
        }
        // Now do the same for the coherent beam
        dim3 chan_stokes(nchan, outpol_coh);
<<<<<<< HEAD
        flatten_bandpass_C_kernel<<<npointing, chan_stokes, 0, streams[p]>>>(g->d_coh, 
                                                               opts->sample_rate);
        gpuErrchk( cudaPeekAtLastError() );
=======
        flatten_bandpass_C_kernel<<<npointing, chan_stokes, 0, streams[p]>>>(g->d_coh,
                                                        opts->sample_rate);
>>>>>>> 70e1938a
    }
    gpuErrchk( cudaDeviceSynchronize() );
    
    // Copy the results back into host memory
    gpuErrchk(cudaMemcpyAsync( g->Bd, g->d_Bd,    g->Bd_size,    cudaMemcpyDeviceToHost ));
    gpuErrchk(cudaMemcpyAsync( incoh, g->d_incoh, g->incoh_size, cudaMemcpyDeviceToHost ));
    gpuErrchk(cudaMemcpyAsync( coh,   g->d_coh,   g->coh_size,   cudaMemcpyDeviceToHost ));
    
    // Copy the data back from Bd back into the detected_beam array
    // Make sure we put it back into the correct half of the array, depending
    // on whether this is an even or odd second.
    int offset, i;
    offset = file_no % 3 * opts->sample_rate;
    
    for ( int p   = 0; p   < npointing        ; p++  )
    for ( int s   = 0; s   < opts->sample_rate; s++  )
    for ( int ch  = 0; ch  < nchan            ; ch++ )
    for ( int pol = 0; pol < npol             ; pol++)
    {
        i = p  * (npol*nchan*opts->sample_rate) +
            s  * (npol*nchan)                   +
            ch * (npol)                         +
            pol;

        detected_beam[p][s+offset][ch][pol] = g->Bd[i];
    }
}

void malloc_formbeam( struct gpu_formbeam_arrays *g, unsigned int sample_rate,
                      int nstation, int nchan, int npol, int outpol_coh, 
                      int outpol_incoh, int npointing, double time )
{
    // Calculate array sizes for host and device
    g->coh_size   = npointing * sample_rate * outpol_coh * nchan * sizeof(float);
    g->incoh_size = sample_rate * outpol_incoh * nchan * sizeof(float);
    g->data_size  = sample_rate * nstation * nchan * npol * sizeof(uint8_t);
    g->Bd_size    = npointing * sample_rate * nchan * npol * sizeof(ComplexDouble);
    g->W_size     = npointing * nstation * nchan * npol * sizeof(ComplexDouble);
    g->J_size     = npointing * nstation * nchan * npol * npol * sizeof(ComplexDouble);

    // Allocate host memory
    //g->W  = (ComplexDouble *)malloc( g->W_size );
    //g->J  = (ComplexDouble *)malloc( g->J_size );
    //g->Bd = (ComplexDouble *)malloc( g->Bd_size );
    cudaMallocHost( &g->W, g->W_size );
    cudaCheckErrors("cudaMallocHost W fail");
    cudaMallocHost( &g->J, g->J_size );
    cudaCheckErrors("cudaMallocHost J fail");
    cudaMallocHost( &g->Bd, g->Bd_size );
    cudaCheckErrors("cudaMallocHost Bd fail");

    // Allocate device memory
    gpuErrchk(cudaMalloc( (void **)&g->d_W,     g->W_size ));
    gpuErrchk(cudaMalloc( (void **)&g->d_J,     g->J_size ));
    gpuErrchk(cudaMalloc( (void **)&g->d_Bd,    g->Bd_size ));
    gpuErrchk(cudaMalloc( (void **)&g->d_data,  g->data_size ));
    gpuErrchk(cudaMalloc( (void **)&g->d_coh,   g->coh_size ));
    gpuErrchk(cudaMalloc( (void **)&g->d_incoh, g->incoh_size ));

    fprintf( stderr, "[%f]  %d GB GPU memory allocated\n", time, (g->W_size + g->J_size + 
                                            g->Bd_size + g->data_size +
                                            g->coh_size + g->incoh_size)
                                            /1000000000 );
}

void free_formbeam( struct gpu_formbeam_arrays *g )
{
    // Free memory on host and device
    cudaFreeHost( g->W );
    cudaFreeHost( g->J );
    cudaFreeHost( g->Bd );
    cudaFree( g->d_W );
    cudaFree( g->d_J );
    cudaFree( g->d_Bd );
    cudaFree( g->d_data );
    cudaFree( g->d_coh );
    cudaFree( g->d_incoh );
}

float *create_pinned_data_buffer_psrfits( size_t size )
{
    float *ptr;
    cudaMallocHost( &ptr, size * sizeof(float) );
    //cudaError_t status = cudaHostRegister((void**)&ptr, size * sizeof(float),
    //                                      cudaHostRegisterPortable );
    cudaCheckErrors("cudaMallocHost data_buffer_psrfits fail");
    return ptr;
}

float *create_pinned_data_buffer_vdif( size_t size )
{
    float *ptr;
    cudaMallocHost( &ptr, size * sizeof(float) );
    //cudaError_t status = cudaHostRegister((void**)&ptr, size * sizeof(float),
    //                                      cudaHostRegisterPortable );
    cudaCheckErrors("cudaMallocHost data_buffer_vdif fail");
    return ptr;
}

void populate_weights_johnes( struct gpu_formbeam_arrays *g,
                              ComplexDouble ****complex_weights_array,
                              ComplexDouble *****invJi,
                              int npointing, int nstation, int nchan, int npol )
{
    // Setup input values (= populate W and J)
    int p, ant, ch, pol, pol2;
    int Wi, Ji;
    for (p   = 0; p   < npointing; p++  )
    for (ant = 0; ant < nstation ; ant++)
    for (ch  = 0; ch  < nchan    ; ch++ )
    for (pol = 0; pol < npol     ; pol++)
    {
        Wi = p   * (npol*nchan*nstation) +
             ant * (npol*nchan) +
             ch  * (npol) +
             pol;
        g->W[Wi] = complex_weights_array[p][ant][ch][pol];

        for (pol2 = 0; pol2 < npol; pol2++)
        {
            Ji = Wi*npol + pol2;
            g->J[Ji] = invJi[p][ant][ch][pol][pol2];
        }
    }
    // Copy the data to the device
    gpuErrchk(cudaMemcpy( g->d_W, g->W, g->W_size, cudaMemcpyHostToDevice ));
    gpuErrchk(cudaMemcpy( g->d_J, g->J, g->J_size, cudaMemcpyHostToDevice ));
}
<|MERGE_RESOLUTION|>--- conflicted
+++ resolved
@@ -406,14 +406,9 @@
         }
         // Now do the same for the coherent beam
         dim3 chan_stokes(nchan, outpol_coh);
-<<<<<<< HEAD
         flatten_bandpass_C_kernel<<<npointing, chan_stokes, 0, streams[p]>>>(g->d_coh, 
                                                                opts->sample_rate);
         gpuErrchk( cudaPeekAtLastError() );
-=======
-        flatten_bandpass_C_kernel<<<npointing, chan_stokes, 0, streams[p]>>>(g->d_coh,
-                                                        opts->sample_rate);
->>>>>>> 70e1938a
     }
     gpuErrchk( cudaDeviceSynchronize() );
     
